#!/bin/sh

org="$1"
repo="$2"
defbranch="$3"

[ -z "$defbranch" ] && defbranch="develop"

rm -r "$repo" || true

clone() {
    branch=$1
    if [ -n "$branch" ]
    then
        echo "Trying to use the branch $branch"
        git clone https://github.com/$org/$repo.git $repo --branch "$branch" && exit 0
    fi
}

<<<<<<< HEAD
echo "Checking out default branch $defbranch"
git clone https://github.com/$org/$repo.git $repo --branch $defbranch
=======
# Try the PR author's branch in case it exists on the deps as well.
clone $TRAVIS_PULL_REQUEST_BRANCH
# Try the target branch of the push or PR.
clone $TRAVIS_BRANCH
# Try the current branch from Jenkins.
clone `"echo $GIT_BRANCH" | sed -e 's/^origin\///'`
# Use develop as the last resort.
clone develop
>>>>>>> 2fe2e76f
<|MERGE_RESOLUTION|>--- conflicted
+++ resolved
@@ -17,16 +17,11 @@
     fi
 }
 
-<<<<<<< HEAD
-echo "Checking out default branch $defbranch"
-git clone https://github.com/$org/$repo.git $repo --branch $defbranch
-=======
 # Try the PR author's branch in case it exists on the deps as well.
 clone $TRAVIS_PULL_REQUEST_BRANCH
 # Try the target branch of the push or PR.
 clone $TRAVIS_BRANCH
 # Try the current branch from Jenkins.
 clone `"echo $GIT_BRANCH" | sed -e 's/^origin\///'`
-# Use develop as the last resort.
-clone develop
->>>>>>> 2fe2e76f
+# Use the default branch as the last resort.
+clone $defbranch