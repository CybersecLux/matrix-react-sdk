/*
Copyright 2015, 2016 OpenMarket Ltd
Copyright 2017 Vector Creations Ltd
Copyright 2017, 2018, 2020 New Vector Ltd

Licensed under the Apache License, Version 2.0 (the "License");
you may not use this file except in compliance with the License.
You may obtain a copy of the License at

    http://www.apache.org/licenses/LICENSE-2.0

Unless required by applicable law or agreed to in writing, software
distributed under the License is distributed on an "AS IS" BASIS,
WITHOUT WARRANTIES OR CONDITIONS OF ANY KIND, either express or implied.
See the License for the specific language governing permissions and
limitations under the License.
*/

import * as React from 'react';
import * as PropTypes from 'prop-types';
import { MatrixClient } from 'matrix-js-sdk/src/client';
import { DragDropContext } from 'react-beautiful-dnd';

import {Key, isOnlyCtrlOrCmdKeyEvent, isOnlyCtrlOrCmdIgnoreShiftKeyEvent, isMac} from '../../Keyboard';
import PageTypes from '../../PageTypes';
import CallMediaHandler from '../../CallMediaHandler';
import { fixupColorFonts } from '../../utils/FontManager';
import * as sdk from '../../index';
import dis from '../../dispatcher/dispatcher';
import {MatrixClientPeg, IMatrixClientCreds} from '../../MatrixClientPeg';
import SettingsStore from "../../settings/SettingsStore";

import TagOrderActions from '../../actions/TagOrderActions';
import RoomListActions from '../../actions/RoomListActions';
import ResizeHandle from '../views/elements/ResizeHandle';
import {Resizer, CollapseDistributor} from '../../resizer';
import MatrixClientContext from "../../contexts/MatrixClientContext";
import * as KeyboardShortcuts from "../../accessibility/KeyboardShortcuts";
import HomePage from "./HomePage";
import ResizeNotifier from "../../utils/ResizeNotifier";
import PlatformPeg from "../../PlatformPeg";
import { DefaultTagID } from "../../stores/room-list/models";
import {
    showToast as showServerLimitToast,
    hideToast as hideServerLimitToast,
} from "../../toasts/ServerLimitToast";
import { Action } from "../../dispatcher/actions";
import LeftPanel from "./LeftPanel";
import CallContainer from '../views/voip/CallContainer';
import { ViewRoomDeltaPayload } from "../../dispatcher/payloads/ViewRoomDeltaPayload";
import RoomListStore from "../../stores/room-list/RoomListStore";
import NonUrgentToastContainer from "./NonUrgentToastContainer";
import { ToggleRightPanelPayload } from "../../dispatcher/payloads/ToggleRightPanelPayload";
import { IThreepidInvite } from "../../stores/ThreepidInviteStore";
import Modal from "../../Modal";
import { ICollapseConfig } from "../../resizer/distributors/collapse";
<<<<<<< HEAD
import {IOpts} from "../../createRoom";
=======
import HostSignupContainer from '../views/host_signup/HostSignupContainer';
>>>>>>> 68933c1a

// We need to fetch each pinned message individually (if we don't already have it)
// so each pinned message may trigger a request. Limit the number per room for sanity.
// NB. this is just for server notices rather than pinned messages in general.
const MAX_PINNED_NOTICES_PER_ROOM = 2;

function canElementReceiveInput(el) {
    return el.tagName === "INPUT" ||
        el.tagName === "TEXTAREA" ||
        el.tagName === "SELECT" ||
        !!el.getAttribute("contenteditable");
}

interface IProps {
    matrixClient: MatrixClient;
    onRegistered: (credentials: IMatrixClientCreds) => Promise<MatrixClient>;
    viaServers?: string[];
    hideToSRUsers: boolean;
    resizeNotifier: ResizeNotifier;
    // eslint-disable-next-line camelcase
    page_type: string;
    autoJoin: boolean;
    threepidInvite?: IThreepidInvite;
    roomOobData?: object;
    currentRoomId: string;
    collapseLhs: boolean;
    config: {
        piwik: {
            policyUrl: string;
        },
        [key: string]: any,
    };
    currentUserId?: string;
    currentGroupId?: string;
    currentGroupIsNew?: boolean;
    justRegistered?: boolean;
    roomJustCreatedOpts?: IOpts;
}

interface IUsageLimit {
    // eslint-disable-next-line camelcase
    limit_type: "monthly_active_user" | string;
    // eslint-disable-next-line camelcase
    admin_contact?: string;
}

interface IState {
    syncErrorData?: {
        error: {
            data: IUsageLimit;
            errcode: string;
        };
    };
    usageLimitEventContent?: IUsageLimit;
    useCompactLayout: boolean;
}

/**
 * This is what our MatrixChat shows when we are logged in. The precise view is
 * determined by the page_type property.
 *
 * Currently it's very tightly coupled with MatrixChat. We should try to do
 * something about that.
 *
 * Components mounted below us can access the matrix client via the react context.
 */
class LoggedInView extends React.Component<IProps, IState> {
    static displayName = 'LoggedInView';

    static propTypes = {
        matrixClient: PropTypes.instanceOf(MatrixClient).isRequired,
        page_type: PropTypes.string.isRequired,
        onRoomCreated: PropTypes.func,

        // Called with the credentials of a registered user (if they were a ROU that
        // transitioned to PWLU)
        onRegistered: PropTypes.func,

        // Used by the RoomView to handle joining rooms
        viaServers: PropTypes.arrayOf(PropTypes.string),

        // and lots and lots of other stuff.
    };

    protected readonly _matrixClient: MatrixClient;
    protected readonly _roomView: React.RefObject<any>;
    protected readonly _resizeContainer: React.RefObject<ResizeHandle>;
    protected compactLayoutWatcherRef: string;
    protected resizer: Resizer;

    constructor(props, context) {
        super(props, context);

        this.state = {
            syncErrorData: undefined,
            // use compact timeline view
            useCompactLayout: SettingsStore.getValue('useCompactLayout'),
        };

        // stash the MatrixClient in case we log out before we are unmounted
        this._matrixClient = this.props.matrixClient;

        CallMediaHandler.loadDevices();

        fixupColorFonts();

        this._roomView = React.createRef();
        this._resizeContainer = React.createRef();
    }

    componentDidMount() {
        document.addEventListener('keydown', this._onNativeKeyDown, false);

        this._updateServerNoticeEvents();

        this._matrixClient.on("accountData", this.onAccountData);
        this._matrixClient.on("sync", this.onSync);
        // Call `onSync` with the current state as well
        this.onSync(
            this._matrixClient.getSyncState(),
            null,
            this._matrixClient.getSyncStateData(),
        );
        this._matrixClient.on("RoomState.events", this.onRoomStateEvents);

        this.compactLayoutWatcherRef = SettingsStore.watchSetting(
            "useCompactLayout", null, this.onCompactLayoutChanged,
        );

        this.resizer = this._createResizer();
        this.resizer.attach();
        this._loadResizerPreferences();
    }

    componentWillUnmount() {
        document.removeEventListener('keydown', this._onNativeKeyDown, false);
        this._matrixClient.removeListener("accountData", this.onAccountData);
        this._matrixClient.removeListener("sync", this.onSync);
        this._matrixClient.removeListener("RoomState.events", this.onRoomStateEvents);
        SettingsStore.unwatchSetting(this.compactLayoutWatcherRef);
        this.resizer.detach();
    }

    // Child components assume that the client peg will not be null, so give them some
    // sort of assurance here by only allowing a re-render if the client is truthy.
    //
    // This is required because `LoggedInView` maintains its own state and if this state
    // updates after the client peg has been made null (during logout), then it will
    // attempt to re-render and the children will throw errors.
    shouldComponentUpdate() {
        return Boolean(MatrixClientPeg.get());
    }

    canResetTimelineInRoom = (roomId) => {
        if (!this._roomView.current) {
            return true;
        }
        return this._roomView.current.canResetTimeline();
    };

    _createResizer() {
        let size;
        let collapsed;
        const collapseConfig: ICollapseConfig = {
            // TODO: the space panel currently does not have a fixed width,
            // just the headers at each level have a max-width of 150px
            // Taking 222px for the space panel for now,
            // so this will look slightly off for now,
            // depending on the depth of your space tree.
            // To fix this, we'll need to turn toggleSize
            // into a callback so it can be measured when starting the resize operation
            toggleSize: 222 + 68,
            onCollapsed: (_collapsed) => {
                collapsed = _collapsed;
                if (_collapsed) {
                    dis.dispatch({action: "hide_left_panel"}, true);
                    window.localStorage.setItem("mx_lhs_size", '0');
                } else {
                    dis.dispatch({action: "show_left_panel"}, true);
                }
            },
            onResized: (_size) => {
                size = _size;
                this.props.resizeNotifier.notifyLeftHandleResized();
            },
            onResizeStart: () => {
                this.props.resizeNotifier.startResizing();
            },
            onResizeStop: () => {
                if (!collapsed) window.localStorage.setItem("mx_lhs_size", '' + size);
                this.props.resizeNotifier.stopResizing();
            },
            isItemCollapsed: domNode => {
                return domNode.classList.contains("mx_LeftPanel_minimized");
            },
        };
        const resizer = new Resizer(this._resizeContainer.current, CollapseDistributor, collapseConfig);
        resizer.setClassNames({
            handle: "mx_ResizeHandle",
            vertical: "mx_ResizeHandle_vertical",
            reverse: "mx_ResizeHandle_reverse",
        });
        return resizer;
    }

    _loadResizerPreferences() {
        let lhsSize = parseInt(window.localStorage.getItem("mx_lhs_size"), 10);
        if (isNaN(lhsSize)) {
            lhsSize = 350;
        }
        this.resizer.forHandleAt(0).resize(lhsSize);
    }

    onAccountData = (event) => {
        if (event.getType() === "m.ignored_user_list") {
            dis.dispatch({action: "ignore_state_changed"});
        }
    };

    onCompactLayoutChanged = (setting, roomId, level, valueAtLevel, newValue) => {
        this.setState({
            useCompactLayout: valueAtLevel,
        });
    };

    onSync = (syncState, oldSyncState, data) => {
        const oldErrCode = (
            this.state.syncErrorData &&
            this.state.syncErrorData.error &&
            this.state.syncErrorData.error.errcode
        );
        const newErrCode = data && data.error && data.error.errcode;
        if (syncState === oldSyncState && oldErrCode === newErrCode) return;

        if (syncState === 'ERROR') {
            this.setState({
                syncErrorData: data,
            });
        } else {
            this.setState({
                syncErrorData: null,
            });
        }

        if (oldSyncState === 'PREPARED' && syncState === 'SYNCING') {
            this._updateServerNoticeEvents();
        } else {
            this._calculateServerLimitToast(this.state.syncErrorData, this.state.usageLimitEventContent);
        }
    };

    onRoomStateEvents = (ev, state) => {
        const serverNoticeList = RoomListStore.instance.orderedLists[DefaultTagID.ServerNotice];
        if (serverNoticeList && serverNoticeList.some(r => r.roomId === ev.getRoomId())) {
            this._updateServerNoticeEvents();
        }
    };

    _calculateServerLimitToast(syncError: IState["syncErrorData"], usageLimitEventContent?: IUsageLimit) {
        const error = syncError && syncError.error && syncError.error.errcode === "M_RESOURCE_LIMIT_EXCEEDED";
        if (error) {
            usageLimitEventContent = syncError.error.data;
        }

        if (usageLimitEventContent) {
            showServerLimitToast(usageLimitEventContent.limit_type, usageLimitEventContent.admin_contact, error);
        } else {
            hideServerLimitToast();
        }
    }

    _updateServerNoticeEvents = async () => {
        const serverNoticeList = RoomListStore.instance.orderedLists[DefaultTagID.ServerNotice];
        if (!serverNoticeList) return [];

        const events = [];
        for (const room of serverNoticeList) {
            const pinStateEvent = room.currentState.getStateEvents("m.room.pinned_events", "");

            if (!pinStateEvent || !pinStateEvent.getContent().pinned) continue;

            const pinnedEventIds = pinStateEvent.getContent().pinned.slice(0, MAX_PINNED_NOTICES_PER_ROOM);
            for (const eventId of pinnedEventIds) {
                const timeline = await this._matrixClient.getEventTimeline(room.getUnfilteredTimelineSet(), eventId, 0);
                const event = timeline.getEvents().find(ev => ev.getId() === eventId);
                if (event) events.push(event);
            }
        }

        const usageLimitEvent = events.find((e) => {
            return (
                e && e.getType() === 'm.room.message' &&
                e.getContent()['server_notice_type'] === 'm.server_notice.usage_limit_reached'
            );
        });
        const usageLimitEventContent = usageLimitEvent && usageLimitEvent.getContent();
        this._calculateServerLimitToast(this.state.syncErrorData, usageLimitEventContent);
        this.setState({ usageLimitEventContent });
    };

    _onPaste = (ev) => {
        let canReceiveInput = false;
        let element = ev.target;
        // test for all parents because the target can be a child of a contenteditable element
        while (!canReceiveInput && element) {
            canReceiveInput = canElementReceiveInput(element);
            element = element.parentElement;
        }
        if (!canReceiveInput) {
            // refocusing during a paste event will make the
            // paste end up in the newly focused element,
            // so dispatch synchronously before paste happens
            dis.fire(Action.FocusComposer, true);
        }
    };

    /*
    SOME HACKERY BELOW:
    React optimizes event handlers, by always attaching only 1 handler to the document for a given type.
    It then internally determines the order in which React event handlers should be called,
    emulating the capture and bubbling phases the DOM also has.

    But, as the native handler for React is always attached on the document,
    it will always run last for bubbling (first for capturing) handlers,
    and thus React basically has its own event phases, and will always run
    after (before for capturing) any native other event handlers (as they tend to be attached last).

    So ideally one wouldn't mix React and native event handlers to have bubbling working as expected,
    but we do need a native event handler here on the document,
    to get keydown events when there is no focused element (target=body).

    We also do need bubbling here to give child components a chance to call `stopPropagation()`,
    for keydown events it can handle itself, and shouldn't be redirected to the composer.

    So we listen with React on this component to get any events on focused elements, and get bubbling working as expected.
    We also listen with a native listener on the document to get keydown events when no element is focused.
    Bubbling is irrelevant here as the target is the body element.
    */
    _onReactKeyDown = (ev) => {
        // events caught while bubbling up on the root element
        // of this component, so something must be focused.
        this._onKeyDown(ev);
    };

    _onNativeKeyDown = (ev) => {
        // only pass this if there is no focused element.
        // if there is, _onKeyDown will be called by the
        // react keydown handler that respects the react bubbling order.
        if (ev.target === document.body) {
            this._onKeyDown(ev);
        }
    };

    _onKeyDown = (ev) => {
        let handled = false;
        const ctrlCmdOnly = isOnlyCtrlOrCmdKeyEvent(ev);
        const hasModifier = ev.altKey || ev.ctrlKey || ev.metaKey || ev.shiftKey;
        const isModifier = ev.key === Key.ALT || ev.key === Key.CONTROL || ev.key === Key.META || ev.key === Key.SHIFT;
        const modKey = isMac ? ev.metaKey : ev.ctrlKey;

        switch (ev.key) {
            case Key.PAGE_UP:
            case Key.PAGE_DOWN:
                if (!hasModifier && !isModifier) {
                    this._onScrollKeyPressed(ev);
                    handled = true;
                }
                break;

            case Key.HOME:
            case Key.END:
                if (ev.ctrlKey && !ev.shiftKey && !ev.altKey && !ev.metaKey) {
                    this._onScrollKeyPressed(ev);
                    handled = true;
                }
                break;
            case Key.K:
                if (ctrlCmdOnly) {
                    dis.dispatch({
                        action: 'focus_room_filter',
                    });
                    handled = true;
                }
                break;
            case Key.F:
                if (ctrlCmdOnly && SettingsStore.getValue("ctrlFForSearch")) {
                    dis.dispatch({
                        action: 'focus_search',
                    });
                    handled = true;
                }
                break;
            case Key.BACKTICK:
                // Ideally this would be CTRL+P for "Profile", but that's
                // taken by the print dialog. CTRL+I for "Information"
                // was previously chosen but conflicted with italics in
                // composer, so CTRL+` it is

                if (ctrlCmdOnly) {
                    dis.fire(Action.ToggleUserMenu);
                    handled = true;
                }
                break;

            case Key.SLASH:
                if (isOnlyCtrlOrCmdIgnoreShiftKeyEvent(ev)) {
                    KeyboardShortcuts.toggleDialog();
                    handled = true;
                }
                break;

            case Key.H:
                if (ev.altKey && modKey) {
                    dis.dispatch({
                        action: 'view_home_page',
                    });
                    Modal.closeCurrentModal("homeKeyboardShortcut");
                    handled = true;
                }
                break;

            case Key.ARROW_UP:
            case Key.ARROW_DOWN:
                if (ev.altKey && !ev.ctrlKey && !ev.metaKey) {
                    dis.dispatch<ViewRoomDeltaPayload>({
                        action: Action.ViewRoomDelta,
                        delta: ev.key === Key.ARROW_UP ? -1 : 1,
                        unread: ev.shiftKey,
                    });
                    handled = true;
                }
                break;

            case Key.PERIOD:
                if (ctrlCmdOnly && (this.props.page_type === "room_view" || this.props.page_type === "group_view")) {
                    dis.dispatch<ToggleRightPanelPayload>({
                        action: Action.ToggleRightPanel,
                        type: this.props.page_type === "room_view" ? "room" : "group",
                    });
                    handled = true;
                }
                break;

            default:
                // if we do not have a handler for it, pass it to the platform which might
                handled = PlatformPeg.get().onKeyDown(ev);
        }

        if (handled) {
            ev.stopPropagation();
            ev.preventDefault();
        } else if (!isModifier && !ev.altKey && !ev.ctrlKey && !ev.metaKey) {
            // The above condition is crafted to _allow_ characters with Shift
            // already pressed (but not the Shift key down itself).

            const isClickShortcut = ev.target !== document.body &&
                (ev.key === Key.SPACE || ev.key === Key.ENTER);

            // Do not capture the context menu key to improve keyboard accessibility
            if (ev.key === Key.CONTEXT_MENU) {
                return;
            }

            if (!isClickShortcut && ev.key !== Key.TAB && !canElementReceiveInput(ev.target)) {
                // synchronous dispatch so we focus before key generates input
                dis.fire(Action.FocusComposer, true);
                ev.stopPropagation();
                // we should *not* preventDefault() here as
                // that would prevent typing in the now-focussed composer
            }
        }
    };

    /**
     * dispatch a page-up/page-down/etc to the appropriate component
     * @param {Object} ev The key event
     */
    _onScrollKeyPressed = (ev) => {
        if (this._roomView.current) {
            this._roomView.current.handleScrollKey(ev);
        }
    };

    _onDragEnd = (result) => {
        // Dragged to an invalid destination, not onto a droppable
        if (!result.destination) {
            return;
        }

        const dest = result.destination.droppableId;

        if (dest === 'tag-panel-droppable') {
            // Could be "GroupTile +groupId:domain"
            const draggableId = result.draggableId.split(' ').pop();

            // Dispatch synchronously so that the GroupFilterPanel receives an
            // optimistic update from GroupFilterOrderStore before the previous
            // state is shown.
            dis.dispatch(TagOrderActions.moveTag(
                this._matrixClient,
                draggableId,
                result.destination.index,
            ), true);
        } else if (dest.startsWith('room-sub-list-droppable_')) {
            this._onRoomTileEndDrag(result);
        }
    };

    _onRoomTileEndDrag = (result) => {
        let newTag = result.destination.droppableId.split('_')[1];
        let prevTag = result.source.droppableId.split('_')[1];
        if (newTag === 'undefined') newTag = undefined;
        if (prevTag === 'undefined') prevTag = undefined;

        const roomId = result.draggableId.split('_')[1];

        const oldIndex = result.source.index;
        const newIndex = result.destination.index;

        dis.dispatch(RoomListActions.tagRoom(
            this._matrixClient,
            this._matrixClient.getRoom(roomId),
            prevTag, newTag,
            oldIndex, newIndex,
        ), true);
    };

    render() {
        const RoomView = sdk.getComponent('structures.RoomView');
        const UserView = sdk.getComponent('structures.UserView');
        const GroupView = sdk.getComponent('structures.GroupView');
        const MyGroups = sdk.getComponent('structures.MyGroups');
        const ToastContainer = sdk.getComponent('structures.ToastContainer');

        let pageElement;

        switch (this.props.page_type) {
            case PageTypes.RoomView:
                pageElement = <RoomView
                    ref={this._roomView}
                    autoJoin={this.props.autoJoin}
                    onRegistered={this.props.onRegistered}
                    threepidInvite={this.props.threepidInvite}
                    oobData={this.props.roomOobData}
                    viaServers={this.props.viaServers}
                    key={this.props.currentRoomId || 'roomview'}
                    resizeNotifier={this.props.resizeNotifier}
                    justCreatedOpts={this.props.roomJustCreatedOpts}
                />;
                break;

            case PageTypes.MyGroups:
                pageElement = <MyGroups />;
                break;

            case PageTypes.RoomDirectory:
                // handled by MatrixChat for now
                break;

            case PageTypes.HomePage:
                pageElement = <HomePage justRegistered={this.props.justRegistered} />;
                break;

            case PageTypes.UserView:
                pageElement = <UserView userId={this.props.currentUserId} resizeNotifier={this.props.resizeNotifier} />;
                break;
            case PageTypes.GroupView:
                pageElement = <GroupView
                    groupId={this.props.currentGroupId}
                    isNew={this.props.currentGroupIsNew}
                    resizeNotifier={this.props.resizeNotifier}
                />;
                break;
        }

        let bodyClasses = 'mx_MatrixChat';
        if (this.state.useCompactLayout) {
            bodyClasses += ' mx_MatrixChat_useCompactLayout';
        }

        const leftPanel = (
            <LeftPanel
                isMinimized={this.props.collapseLhs || false}
                resizeNotifier={this.props.resizeNotifier}
            />
        );

        return (
            <MatrixClientContext.Provider value={this._matrixClient}>
                <div
                    onPaste={this._onPaste}
                    onKeyDown={this._onReactKeyDown}
                    className='mx_MatrixChat_wrapper'
                    aria-hidden={this.props.hideToSRUsers}
                >
                    <ToastContainer />
                    <DragDropContext onDragEnd={this._onDragEnd}>
                        <div ref={this._resizeContainer} className={bodyClasses}>
                            { leftPanel }
                            <ResizeHandle />
                            { pageElement }
                        </div>
                    </DragDropContext>
                </div>
                <CallContainer />
                <NonUrgentToastContainer />
                <HostSignupContainer />
            </MatrixClientContext.Provider>
        );
    }
}

export default LoggedInView;<|MERGE_RESOLUTION|>--- conflicted
+++ resolved
@@ -54,11 +54,8 @@
 import { IThreepidInvite } from "../../stores/ThreepidInviteStore";
 import Modal from "../../Modal";
 import { ICollapseConfig } from "../../resizer/distributors/collapse";
-<<<<<<< HEAD
+import HostSignupContainer from '../views/host_signup/HostSignupContainer';
 import {IOpts} from "../../createRoom";
-=======
-import HostSignupContainer from '../views/host_signup/HostSignupContainer';
->>>>>>> 68933c1a
 
 // We need to fetch each pinned message individually (if we don't already have it)
 // so each pinned message may trigger a request. Limit the number per room for sanity.
