/*
Copyright 2015, 2016 OpenMarket Ltd
Copyright 2017 Vector Creations Ltd

Licensed under the Apache License, Version 2.0 (the "License");
you may not use this file except in compliance with the License.
You may obtain a copy of the License at

    http://www.apache.org/licenses/LICENSE-2.0

Unless required by applicable law or agreed to in writing, software
distributed under the License is distributed on an "AS IS" BASIS,
WITHOUT WARRANTIES OR CONDITIONS OF ANY KIND, either express or implied.
See the License for the specific language governing permissions and
limitations under the License.
*/

import q from 'q';

import React from 'react';
import Matrix from "matrix-js-sdk";

import Analytics from "../../Analytics";
import UserSettingsStore from '../../UserSettingsStore';
import MatrixClientPeg from "../../MatrixClientPeg";
import PlatformPeg from "../../PlatformPeg";
import SdkConfig from "../../SdkConfig";
import * as RoomListSorter from "../../RoomListSorter";
import dis from "../../dispatcher";

import Modal from "../../Modal";
import Tinter from "../../Tinter";
import sdk from '../../index';
import * as Rooms from '../../Rooms';
import linkifyMatrix from "../../linkify-matrix";
import * as Lifecycle from '../../Lifecycle';
import PageTypes from '../../PageTypes';

import createRoom from "../../createRoom";
import * as UDEHandler from '../../UnknownDeviceErrorHandler';
<<<<<<< HEAD
import KeyRequestHandler from '../../KeyRequestHandler';
import { _t } from '../../languageHandler';
=======
import { _t, getCurrentLanguage } from '../../languageHandler';
>>>>>>> 36218093

module.exports = React.createClass({
    displayName: 'MatrixChat',

    propTypes: {
        config: React.PropTypes.object,
        ConferenceHandler: React.PropTypes.any,
        onNewScreen: React.PropTypes.func,
        registrationUrl: React.PropTypes.string,
        enableGuest: React.PropTypes.bool,

        // the queryParams extracted from the [real] query-string of the URI
        realQueryParams: React.PropTypes.object,

        // the initial queryParams extracted from the hash-fragment of the URI
        startingFragmentQueryParams: React.PropTypes.object,

        // called when the session load completes
        onLoadCompleted: React.PropTypes.func,

        // Represents the screen to display as a result of parsing the initial
        // window.location
        initialScreenAfterLogin: React.PropTypes.shape({
            screen: React.PropTypes.string.isRequired,
            params: React.PropTypes.object,
        }),

        // displayname, if any, to set on the device when logging
        // in/registering.
        defaultDeviceDisplayName: React.PropTypes.string,

        // A function that makes a registration URL
        makeRegistrationUrl: React.PropTypes.func.isRequired,
    },

    childContextTypes: {
        appConfig: React.PropTypes.object,
    },

    AuxPanel: {
        RoomSettings: "room_settings",
    },

    getChildContext: function() {
        return {
            appConfig: this.props.config,
        };
    },

    getInitialState: function() {
        const s = {
            loading: true,
            screen: undefined,
            screenAfterLogin: this.props.initialScreenAfterLogin,

            // Stashed guest credentials if the user logs out
            // whilst logged in as a guest user (so they can change
            // their mind & log back in)
            guestCreds: null,

            // What the LoggedInView would be showing if visible
            page_type: null,

            // If we are viewing a room by alias, this contains the alias
            currentRoomAlias: null,

            // The ID of the room we're viewing. This is either populated directly
            // in the case where we view a room by ID or by RoomView when it resolves
            // what ID an alias points at.
            currentRoomId: null,

            // If we're trying to just view a user ID (i.e. /user URL), this is it
            viewUserId: null,

            loggedIn: false,
            loggingIn: false,
            collapse_lhs: false,
            collapse_rhs: false,
            ready: false,
            width: 10000,
            leftOpacity: 1.0,
            middleOpacity: 1.0,
            rightOpacity: 1.0,

            version: null,
            newVersion: null,
            hasNewVersion: false,
            newVersionReleaseNotes: null,

            // The username to default to when upgrading an account from a guest
            upgradeUsername: null,
            // The access token we had for our guest account, used when upgrading to a normal account
            guestAccessToken: null,

            // Parameters used in the registration dance with the IS
            register_client_secret: null,
            register_session_id: null,
            register_hs_url: null,
            register_is_url: null,
            register_id_sid: null,
        };
        return s;
    },

    getDefaultProps: function() {
        return {
            realQueryParams: {},
            startingFragmentQueryParams: {},
            config: {},
            onLoadCompleted: () => {},
        };
    },

    getCurrentHsUrl: function() {
        if (this.state.register_hs_url) {
            return this.state.register_hs_url;
        } else if (MatrixClientPeg.get()) {
            return MatrixClientPeg.get().getHomeserverUrl();
        } else if (window.localStorage && window.localStorage.getItem("mx_hs_url")) {
            return window.localStorage.getItem("mx_hs_url");
        } else {
            return this.getDefaultHsUrl();
        }
    },

    getDefaultHsUrl() {
        return this.props.config.default_hs_url || "https://matrix.org";
    },

    getFallbackHsUrl: function() {
        return this.props.config.fallback_hs_url;
    },

    getCurrentIsUrl: function() {
        if (this.state.register_is_url) {
            return this.state.register_is_url;
        } else if (MatrixClientPeg.get()) {
            return MatrixClientPeg.get().getIdentityServerUrl();
        } else if (window.localStorage && window.localStorage.getItem("mx_is_url")) {
            return window.localStorage.getItem("mx_is_url");
        } else {
            return this.getDefaultIsUrl();
        }
    },

    getDefaultIsUrl() {
        return this.props.config.default_is_url || "https://vector.im";
    },

    componentWillMount: function() {
        SdkConfig.put(this.props.config);

        if (!UserSettingsStore.getLocalSetting('analyticsOptOut', false)) Analytics.enable();

        // Used by _viewRoom before getting state from sync
        this.firstSyncComplete = false;
        this.firstSyncPromise = q.defer();

        if (this.props.config.sync_timeline_limit) {
            MatrixClientPeg.opts.initialSyncLimit = this.props.config.sync_timeline_limit;
        }

        // To enable things like riot.im/geektime in a nicer way than rewriting the URL
        // and appending a team token query parameter, use the first path segment to
        // indicate a team, with "public" team tokens stored in the config teamTokenMap.
        let routedTeamToken = null;
        if (this.props.config.teamTokenMap) {
            const teamName = window.location.pathname.split('/')[1];
            if (teamName && this.props.config.teamTokenMap.hasOwnProperty(teamName)) {
                routedTeamToken = this.props.config.teamTokenMap[teamName];
            }
        }

        // Persist the team token across refreshes using sessionStorage. A new window or
        // tab will not persist sessionStorage, but refreshes will.
        if (this.props.startingFragmentQueryParams.team_token) {
            window.sessionStorage.setItem(
                'mx_team_token',
                this.props.startingFragmentQueryParams.team_token,
            );
        }

        // Use the locally-stored team token first, then as a fall-back, check to see if
        // a referral link was used, which will contain a query parameter `team_token`.
        this._teamToken = routedTeamToken ||
            window.localStorage.getItem('mx_team_token') ||
            window.sessionStorage.getItem('mx_team_token');

        // Some users have ended up with "undefined" as their local storage team token,
        // treat that as undefined.
        if (this._teamToken === "undefined") {
            this._teamToken = undefined;
        }

        if (this._teamToken) {
            console.info(`Team token set to ${this._teamToken}`);
        }

        // Set a default HS with query param `hs_url`
        const paramHs = this.props.startingFragmentQueryParams.hs_url;
        if (paramHs) {
            console.log('Setting register_hs_url ', paramHs);
            this.setState({
                register_hs_url: paramHs,
            });
        }
    },

    componentDidMount: function() {
        this.dispatcherRef = dis.register(this.onAction);
        UDEHandler.startListening();

        this.focusComposer = false;

        // this can technically be done anywhere but doing this here keeps all
        // the routing url path logic together.
        if (this.onAliasClick) {
            linkifyMatrix.onAliasClick = this.onAliasClick;
        }
        if (this.onUserClick) {
            linkifyMatrix.onUserClick = this.onUserClick;
        }

        window.addEventListener('resize', this.handleResize);
        this.handleResize();

        if (this.props.config.teamServerConfig &&
            this.props.config.teamServerConfig.teamServerURL
        ) {
            Lifecycle.initRtsClient(this.props.config.teamServerConfig.teamServerURL);
        }

        // the extra q() ensures that synchronous exceptions hit the same codepath as
        // asynchronous ones.
        q().then(() => {
            return Lifecycle.loadSession({
                realQueryParams: this.props.realQueryParams,
                fragmentQueryParams: this.props.startingFragmentQueryParams,
                enableGuest: this.props.enableGuest,
                guestHsUrl: this.getCurrentHsUrl(),
                guestIsUrl: this.getCurrentIsUrl(),
                defaultDeviceDisplayName: this.props.defaultDeviceDisplayName,
            });
        }).catch((e) => {
            console.error("Unable to load session", e);
        }).done(()=>{
            // stuff this through the dispatcher so that it happens
            // after the on_logged_in action.
            dis.dispatch({action: 'load_completed'});
        });
    },

    componentWillUnmount: function() {
        Lifecycle.stopMatrixClient(false);
        dis.unregister(this.dispatcherRef);
        UDEHandler.stopListening();
        window.removeEventListener("focus", this.onFocus);
        window.removeEventListener('resize', this.handleResize);
    },

    componentDidUpdate: function() {
        if (this.focusComposer) {
            dis.dispatch({action: 'focus_composer'});
            this.focusComposer = false;
        }
    },

    setStateForNewScreen: function(state) {
        const newState = {
            screen: undefined,
            viewUserId: null,
            loggedIn: false,
            ready: false,
            upgradeUsername: null,
            guestAccessToken: null,
       };
       Object.assign(newState, state);
       this.setState(newState);
    },

    onAction: function(payload) {
        const ErrorDialog = sdk.getComponent("dialogs.ErrorDialog");
        const QuestionDialog = sdk.getComponent("dialogs.QuestionDialog");
        const TextInputDialog = sdk.getComponent("dialogs.TextInputDialog");

        switch (payload.action) {
            case 'logout':
                Lifecycle.logout();
                break;
            case 'start_registration':
                this._startRegistration(payload.params || {});
                break;
            case 'start_login':
                if (MatrixClientPeg.get() &&
                    MatrixClientPeg.get().isGuest()
                ) {
                    this.setState({
                        guestCreds: MatrixClientPeg.getCredentials(),
                    });
                }
                this.setStateForNewScreen({
                    screen: 'login',
                });
                this.notifyNewScreen('login');
                break;
            case 'start_post_registration':
                this.setState({ // don't clobber loggedIn status
                    screen: 'post_registration',
                });
                break;
            case 'start_upgrade_registration':
                // also stash our credentials, then if we restore the session,
                // we can just do it the same way whether we started upgrade
                // registration or explicitly logged out
                this.setStateForNewScreen({
                    guestCreds: MatrixClientPeg.getCredentials(),
                    screen: "register",
                    upgradeUsername: MatrixClientPeg.get().getUserIdLocalpart(),
                    guestAccessToken: MatrixClientPeg.get().getAccessToken(),
                });

                // stop the client: if we are syncing whilst the registration
                // is completed in another browser, we'll be 401ed for using
                // a guest access token for a non-guest account.
                // It will be restarted in onReturnToGuestClick
                Lifecycle.stopMatrixClient(false);

                this.notifyNewScreen('register');
                break;
            case 'start_password_recovery':
                if (this.state.loggedIn) return;
                this.setStateForNewScreen({
                    screen: 'forgot_password',
                });
                this.notifyNewScreen('forgot_password');
                break;
            case 'leave_room':
                this._leaveRoom(payload.room_id);
                break;
            case 'reject_invite':
                Modal.createDialog(QuestionDialog, {
                    title: _t('Reject invitation'),
                    description: _t('Are you sure you want to reject the invitation?'),
                    onFinished: (confirm) => {
                        if (confirm) {
                            // FIXME: controller shouldn't be loading a view :(
                            const Loader = sdk.getComponent("elements.Spinner");
                            const modal = Modal.createDialog(Loader, null, 'mx_Dialog_spinner');

                            MatrixClientPeg.get().leave(payload.room_id).done(() => {
                                modal.close();
                                if (this.currentRoomId === payload.room_id) {
                                    dis.dispatch({action: 'view_next_room'});
                                }
                            }, (err) => {
                                modal.close();
                                Modal.createDialog(ErrorDialog, {
                                    title: _t('Failed to reject invitation'),
                                    description: err.toString(),
                                });
                            });
                        }
                    },
                });
                break;
            case 'view_user':
                // FIXME: ugly hack to expand the RightPanel and then re-dispatch.
                if (this.state.collapse_rhs) {
                    setTimeout(()=>{
                        dis.dispatch({
                            action: 'show_right_panel',
                        });
                        dis.dispatch({
                            action: 'view_user',
                            member: payload.member,
                        });
                    }, 0);
                }
                break;
            case 'view_room':
                // Takes either a room ID or room alias: if switching to a room the client is already
                // known to be in (eg. user clicks on a room in the recents panel), supply the ID
                // If the user is clicking on a room in the context of the alias being presented
                // to them, supply the room alias. If both are supplied, the room ID will be ignored.
                this._viewRoom(payload);
                break;
            case 'view_prev_room':
                this._viewNextRoom(-1);
                break;
            case 'view_next_room':
                this._viewNextRoom(1);
                break;
            case 'view_indexed_room':
                this._viewIndexedRoom(payload.roomIndex);
                break;
            case 'view_user_settings':
                this._setPage(PageTypes.UserSettings);
                this.notifyNewScreen('settings');
                break;
            case 'view_create_room':
                //this._setPage(PageTypes.CreateRoom);
                //this.notifyNewScreen('new');
                Modal.createDialog(TextInputDialog, {
                    title: _t('Create Room'),
                    description: _t('Room name (optional)'),
                    button: _t('Create Room'),
                    onFinished: (shouldCreate, name) => {
                        if (shouldCreate) {
                            const createOpts = {};
                            if (name) createOpts.name = name;
                            createRoom({createOpts}).done();
                        }
                    },
                });
                break;
            case 'view_room_directory':
                this._setPage(PageTypes.RoomDirectory);
                this.notifyNewScreen('directory');
                break;
            case 'view_home_page':
                if (!this._teamToken) {
                    dis.dispatch({action: 'view_room_directory'});
                    return;
                }
                this._setPage(PageTypes.HomePage);
                this.notifyNewScreen('home');
                break;
            case 'view_create_chat':
                this._createChat();
                break;
            case 'view_invite':
                this._invite(payload.roomId);
                break;
            case 'notifier_enabled':
                this.forceUpdate();
                break;
            case 'hide_left_panel':
                this.setState({
                    collapse_lhs: true,
                });
                break;
            case 'show_left_panel':
                this.setState({
                    collapse_lhs: false,
                });
                break;
            case 'hide_right_panel':
                this.setState({
                    collapse_rhs: true,
                });
                break;
            case 'show_right_panel':
                this.setState({
                    collapse_rhs: false,
                });
                break;
            case 'ui_opacity': {
                const sideDefault = payload.sideOpacity >= 0.0 ? payload.sideOpacity : 1.0;
                this.setState({
                    leftOpacity: payload.leftOpacity >= 0.0 ? payload.leftOpacity : sideDefault,
                    middleOpacity: payload.middleOpacity || 1.0,
                    rightOpacity: payload.rightOpacity >= 0.0 ? payload.rightOpacity : sideDefault,
                });
                break; }
            case 'set_theme':
                this._onSetTheme(payload.value);
                break;
            case 'on_logging_in':
                this.setState({loggingIn: true});
                break;
            case 'on_logged_in':
                this._onLoggedIn(payload.teamToken);
                break;
            case 'on_logged_out':
                this._onLoggedOut();
                break;
            case 'will_start_client':
                this._onWillStartClient();
                break;
            case 'load_completed':
                this._onLoadCompleted();
                break;
            case 'new_version':
                this.onVersion(
                    payload.currentVersion, payload.newVersion,
                    payload.releaseNotes,
                );
                break;
        }
    },

    _setPage: function(pageType) {
        this.setState({
            page_type: pageType,
        });
    },

    _startRegistration: function(params) {
        this.setStateForNewScreen({
            screen: 'register',
            // these params may be undefined, but if they are,
            // unset them from our state: we don't want to
            // resume a previous registration session if the
            // user just clicked 'register'
            register_client_secret: params.client_secret,
            register_session_id: params.session_id,
            register_hs_url: params.hs_url,
            register_is_url: params.is_url,
            register_id_sid: params.sid,
        });
        this.notifyNewScreen('register');
    },

    _viewNextRoom: function(roomIndexDelta) {
        const allRooms = RoomListSorter.mostRecentActivityFirst(
            MatrixClientPeg.get().getRooms(),
        );
        let roomIndex = -1;
        for (let i = 0; i < allRooms.length; ++i) {
            if (allRooms[i].roomId == this.state.currentRoomId) {
                roomIndex = i;
                break;
            }
        }
        roomIndex = (roomIndex + roomIndexDelta) % allRooms.length;
        if (roomIndex < 0) roomIndex = allRooms.length - 1;
        this._viewRoom({ room_id: allRooms[roomIndex].roomId });
    },

    _viewIndexedRoom: function(roomIndex) {
        const allRooms = RoomListSorter.mostRecentActivityFirst(
            MatrixClientPeg.get().getRooms(),
        );
        if (allRooms[roomIndex]) {
            this._viewRoom({ room_id: allRooms[roomIndex].roomId });
        }
    },

    // switch view to the given room
    //
    // @param {Object} roomInfo Object containing data about the room to be joined
    // @param {string=} roomInfo.room_id ID of the room to join. One of room_id or room_alias must be given.
    // @param {string=} roomInfo.room_alias Alias of the room to join. One of room_id or room_alias must be given.
    // @param {boolean=} roomInfo.auto_join If true, automatically attempt to join the room if not already a member.
    // @param {boolean=} roomInfo.show_settings Makes RoomView show the room settings dialog.
    // @param {string=} roomInfo.event_id ID of the event in this room to show: this will cause a switch to the
    //                                    context of that particular event.
    // @param {Object=} roomInfo.third_party_invite Object containing data about the third party
    //                                    we received to join the room, if any.
    // @param {string=} roomInfo.third_party_invite.inviteSignUrl 3pid invite sign URL
    // @param {string=} roomInfo.third_party_invite.invitedEmail The email address the invite was sent to
    // @param {Object=} roomInfo.oob_data Object of additional data about the room
    //                               that has been passed out-of-band (eg.
    //                               room name and avatar from an invite email)
    _viewRoom: function(roomInfo) {
        this.focusComposer = true;

        const newState = {
            initialEventId: roomInfo.event_id,
            highlightedEventId: roomInfo.event_id,
            initialEventPixelOffset: undefined,
            page_type: PageTypes.RoomView,
            thirdPartyInvite: roomInfo.third_party_invite,
            roomOobData: roomInfo.oob_data,
            currentRoomAlias: roomInfo.room_alias,
            autoJoin: roomInfo.auto_join,
        };

        if (!roomInfo.room_alias) {
            newState.currentRoomId = roomInfo.room_id;
        }

        // if we aren't given an explicit event id, look for one in the
        // scrollStateMap.
        //
        // TODO: do this in RoomView rather than here
        if (!roomInfo.event_id && this.refs.loggedInView) {
            const scrollState = this.refs.loggedInView.getScrollStateForRoom(roomInfo.room_id);
            if (scrollState) {
                newState.initialEventId = scrollState.focussedEvent;
                newState.initialEventPixelOffset = scrollState.pixelOffset;
            }
        }

        // Wait for the first sync to complete so that if a room does have an alias,
        // it would have been retrieved.
        let waitFor = q(null);
        if (!this.firstSyncComplete) {
            if (!this.firstSyncPromise) {
                console.warn('Cannot view a room before first sync. room_id:', roomInfo.room_id);
                return;
            }
            waitFor = this.firstSyncPromise.promise;
        }

        waitFor.done(() => {
            let presentedId = roomInfo.room_alias || roomInfo.room_id;
            const room = MatrixClientPeg.get().getRoom(roomInfo.room_id);
            if (room) {
                const theAlias = Rooms.getDisplayAliasForRoom(room);
                if (theAlias) presentedId = theAlias;

                // Store this as the ID of the last room accessed. This is so that we can
                // persist which room is being stored across refreshes and browser quits.
                if (localStorage) {
                    localStorage.setItem('mx_last_room_id', room.roomId);
                }
            }

            if (roomInfo.event_id) {
                presentedId += "/" + roomInfo.event_id;
            }
            this.notifyNewScreen('room/' + presentedId);
            newState.ready = true;
            this.setState(newState);
        });
    },

    _createChat: function() {
        const ChatInviteDialog = sdk.getComponent("dialogs.ChatInviteDialog");
        Modal.createDialog(ChatInviteDialog, {
            title: _t('Start a chat'),
            description: _t("Who would you like to communicate with?"),
            placeholder: _t("Email, name or matrix ID"),
            button: _t("Start Chat"),
        });
    },

    _invite: function(roomId) {
        const ChatInviteDialog = sdk.getComponent("dialogs.ChatInviteDialog");
        Modal.createDialog(ChatInviteDialog, {
            title: _t('Invite new room members'),
            description: _t('Who would you like to add to this room?'),
            button: _t('Send Invites'),
            placeholder: _t("Email, name or matrix ID"),
            roomId: roomId,
        });
    },

    _leaveRoom: function(roomId) {
        const QuestionDialog = sdk.getComponent("dialogs.QuestionDialog");
        const ErrorDialog = sdk.getComponent("dialogs.ErrorDialog");

        const roomToLeave = MatrixClientPeg.get().getRoom(roomId);
        Modal.createDialog(QuestionDialog, {
            title: _t("Leave room"),
            description: (
                <span>
                {_t("Are you sure you want to leave the room '%(roomName)s'?", {roomName: roomToLeave.name})}
                </span>
            ),
            onFinished: (shouldLeave) => {
                if (shouldLeave) {
                    const d = MatrixClientPeg.get().leave(roomId);

                    // FIXME: controller shouldn't be loading a view :(
                    const Loader = sdk.getComponent("elements.Spinner");
                    const modal = Modal.createDialog(Loader, null, 'mx_Dialog_spinner');

                    d.then(() => {
                        modal.close();
                        if (this.currentRoomId === roomId) {
                            dis.dispatch({action: 'view_next_room'});
                        }
                    }, (err) => {
                        modal.close();
                        console.error("Failed to leave room " + roomId + " " + err);
                        Modal.createDialog(ErrorDialog, {
                            title: _t("Failed to leave room"),
                            description: (err && err.message ? err.message :
                                _t("Server may be unavailable, overloaded, or you hit a bug.")),
                        });
                    });
                }
            },
        });
    },

    /**
     * Called when the sessionloader has finished
     */
    _onLoadCompleted: function() {
        this.props.onLoadCompleted();
        this.setState({loading: false});

        // Show screens (like 'register') that need to be shown without _onLoggedIn
        // being called. 'register' needs to be routed here when the email confirmation
        // link is clicked on.
        if (this.state.screenAfterLogin &&
            ['register'].indexOf(this.state.screenAfterLogin.screen) !== -1) {
            this._showScreenAfterLogin();
        }
    },

    /**
     * Called whenever someone changes the theme
     *
     * @param {string} theme new theme
     */
    _onSetTheme: function(theme) {
        if (!theme) {
            theme = 'light';
        }

        // look for the stylesheet elements.
        // styleElements is a map from style name to HTMLLinkElement.
        const styleElements = Object.create(null);
        let a;
        for (let i = 0; (a = document.getElementsByTagName("link")[i]); i++) {
            const href = a.getAttribute("href");
            // shouldn't we be using the 'title' tag rather than the href?
            const match = href.match(/^bundles\/.*\/theme-(.*)\.css$/);
            if (match) {
                styleElements[match[1]] = a;
            }
        }

        if (!(theme in styleElements)) {
            throw new Error("Unknown theme " + theme);
        }

        // disable all of them first, then enable the one we want. Chrome only
        // bothers to do an update on a true->false transition, so this ensures
        // that we get exactly one update, at the right time.

        Object.values(styleElements).forEach((a) => {
            a.disabled = true;
        });
        styleElements[theme].disabled = false;

        if (theme === 'dark') {
            // abuse the tinter to change all the SVG's #fff to #2d2d2d
            // XXX: obviously this shouldn't be hardcoded here.
            Tinter.tintSvgWhite('#2d2d2d');
        } else {
            Tinter.tintSvgWhite('#ffffff');
        }
    },

    /**
     * Called when a new logged in session has started
     *
     * @param {string} teamToken
     */
    _onLoggedIn: function(teamToken) {
        this.setState({
            guestCreds: null,
            loggedIn: true,
            loggingIn: false,
        });

        if (teamToken) {
            // A team member has logged in, not a guest
            this._teamToken = teamToken;
            dis.dispatch({action: 'view_home_page'});
        } else if (this._is_registered) {
            if (this.props.config.welcomeUserId && getCurrentLanguage().startsWith("en")) {
                createRoom({dmUserId: this.props.config.welcomeUserId});
                return;
            }
            // The user has just logged in after registering
            dis.dispatch({action: 'view_room_directory'});
        } else {
            this._showScreenAfterLogin();
        }
    },

    _showScreenAfterLogin: function() {
        // If screenAfterLogin is set, use that, then null it so that a second login will
        // result in view_home_page, _user_settings or _room_directory
        if (this.state.screenAfterLogin && this.state.screenAfterLogin.screen) {
            this.showScreen(
                this.state.screenAfterLogin.screen,
                this.state.screenAfterLogin.params,
            );
            this.notifyNewScreen(this.state.screenAfterLogin.screen);
            this.setState({screenAfterLogin: null});
        } else if (localStorage && localStorage.getItem('mx_last_room_id')) {
            // Before defaulting to directory, show the last viewed room
            dis.dispatch({
                action: 'view_room',
                room_id: localStorage.getItem('mx_last_room_id'),
            });
        } else if (this._teamToken) {
            // Team token might be set if we're a guest.
            // Guests do not call _onLoggedIn with a teamToken
            dis.dispatch({action: 'view_home_page'});
        } else {
            dis.dispatch({action: 'view_room_directory'});
        }
    },

    /**
     * Called when the session is logged out
     */
    _onLoggedOut: function() {
        this.notifyNewScreen('login');
        this.setStateForNewScreen({
            loggedIn: false,
            ready: false,
            collapse_lhs: false,
            collapse_rhs: false,
            currentRoomAlias: null,
            currentRoomId: null,
            page_type: PageTypes.RoomDirectory,
        });
        this._teamToken = null;
    },

    /**
     * Called just before the matrix client is started
     * (useful for setting listeners)
     */
    _onWillStartClient() {
        const self = this;
        const cli = MatrixClientPeg.get();

        // Allow the JS SDK to reap timeline events. This reduces the amount of
        // memory consumed as the JS SDK stores multiple distinct copies of room
        // state (each of which can be 10s of MBs) for each DISJOINT timeline. This is
        // particularly noticeable when there are lots of 'limited' /sync responses
        // such as when laptops unsleep.
        // https://github.com/vector-im/riot-web/issues/3307#issuecomment-282895568
        cli.setCanResetTimelineCallback(function(roomId) {
            console.log("Request to reset timeline in room ", roomId, " viewing:", self.state.currentRoomId);
            if (roomId !== self.state.currentRoomId) {
                // It is safe to remove events from rooms we are not viewing.
                return true;
            }
            // We are viewing the room which we want to reset. It is only safe to do
            // this if we are not scrolled up in the view. To find out, delegate to
            // the timeline panel. If the timeline panel doesn't exist, then we assume
            // it is safe to reset the timeline.
            if (!self.refs.loggedInView) {
                return true;
            }
            return self.refs.loggedInView.canResetTimelineInRoom(roomId);
        });

        cli.on('sync', function(state, prevState) {
            self.updateStatusIndicator(state, prevState);
            if (state === "SYNCING" && prevState === "SYNCING") {
                return;
            }
            console.log("MatrixClient sync state => %s", state);
            if (state !== "PREPARED") { return; }

            self.firstSyncComplete = true;
            self.firstSyncPromise.resolve();

            dis.dispatch({action: 'focus_composer'});
            self.setState({ready: true});
        });
        cli.on('Call.incoming', function(call) {
            dis.dispatch({
                action: 'incoming_call',
                call: call,
            });
        });
        cli.on('Session.logged_out', function(call) {
            const ErrorDialog = sdk.getComponent("dialogs.ErrorDialog");
            Modal.createDialog(ErrorDialog, {
                title: _t('Signed Out'),
                description: _t('For security, this session has been signed out. Please sign in again.'),
            });
            dis.dispatch({
                action: 'logout',
            });
        });
        cli.on("accountData", function(ev) {
            if (ev.getType() === 'im.vector.web.settings') {
                if (ev.getContent() && ev.getContent().theme) {
                    dis.dispatch({
                        action: 'set_theme',
                        value: ev.getContent().theme,
                    });
                }
            }
        });

        const krh = new KeyRequestHandler(cli);
        cli.on("crypto.roomKeyRequest", (req) => {
            krh.handleKeyRequest(req);
        });
        cli.on("crypto.roomKeyRequestCancellation", (req) => {
            krh.handleKeyRequestCancellation(req);
        });
    },

    showScreen: function(screen, params) {
        if (screen == 'register') {
            dis.dispatch({
                action: 'start_registration',
                params: params,
            });
        } else if (screen == 'login') {
            dis.dispatch({
                action: 'start_login',
                params: params,
            });
        } else if (screen == 'forgot_password') {
            dis.dispatch({
                action: 'start_password_recovery',
                params: params,
            });
        } else if (screen == 'new') {
            dis.dispatch({
                action: 'view_create_room',
            });
        } else if (screen == 'settings') {
            dis.dispatch({
                action: 'view_user_settings',
            });
        } else if (screen == 'home') {
            dis.dispatch({
                action: 'view_home_page',
            });
        } else if (screen == 'directory') {
            dis.dispatch({
                action: 'view_room_directory',
            });
        } else if (screen == 'post_registration') {
            dis.dispatch({
                action: 'start_post_registration',
            });
        } else if (screen.indexOf('room/') == 0) {
            const segments = screen.substring(5).split('/');
            const roomString = segments[0];
            const eventId = segments[1]; // undefined if no event id given

            // FIXME: sort_out caseConsistency
            const thirdPartyInvite = {
                inviteSignUrl: params.signurl,
                invitedEmail: params.email,
            };
            const oobData = {
                name: params.room_name,
                avatarUrl: params.room_avatar_url,
                inviterName: params.inviter_name,
            };

            const payload = {
                action: 'view_room',
                event_id: eventId,
                third_party_invite: thirdPartyInvite,
                oob_data: oobData,
            };
            if (roomString[0] == '#') {
                payload.room_alias = roomString;
            } else {
                payload.room_id = roomString;
            }

            // we can't view a room unless we're logged in
            // (a guest account is fine)
            if (this.state.loggedIn) {
                dis.dispatch(payload);
            }
        } else if (screen.indexOf('user/') == 0) {
            const userId = screen.substring(5);
            this.setState({ viewUserId: userId });
            this._setPage(PageTypes.UserView);
            this.notifyNewScreen('user/' + userId);
            const member = new Matrix.RoomMember(null, userId);
            if (member) {
                dis.dispatch({
                    action: 'view_user',
                    member: member,
                });
            }
        } else {
            console.info("Ignoring showScreen for '%s'", screen);
        }
    },

    notifyNewScreen: function(screen) {
        if (this.props.onNewScreen) {
            this.props.onNewScreen(screen);
        }
        Analytics.trackPageChange();
    },

    onAliasClick: function(event, alias) {
        event.preventDefault();
        dis.dispatch({action: 'view_room', room_alias: alias});
    },

    onUserClick: function(event, userId) {
        event.preventDefault();

        const member = new Matrix.RoomMember(null, userId);
        if (!member) { return; }
        dis.dispatch({
            action: 'view_user',
            member: member,
        });
    },

    onLogoutClick: function(event) {
        dis.dispatch({
            action: 'logout',
        });
        event.stopPropagation();
        event.preventDefault();
    },

    handleResize: function(e) {
        const hideLhsThreshold = 1000;
        const showLhsThreshold = 1000;
        const hideRhsThreshold = 820;
        const showRhsThreshold = 820;

        if (this.state.width > hideLhsThreshold && window.innerWidth <= hideLhsThreshold) {
            dis.dispatch({ action: 'hide_left_panel' });
        }
        if (this.state.width <= showLhsThreshold && window.innerWidth > showLhsThreshold) {
            dis.dispatch({ action: 'show_left_panel' });
        }
        if (this.state.width > hideRhsThreshold && window.innerWidth <= hideRhsThreshold) {
            dis.dispatch({ action: 'hide_right_panel' });
        }
        if (this.state.width <= showRhsThreshold && window.innerWidth > showRhsThreshold) {
            dis.dispatch({ action: 'show_right_panel' });
        }

        this.setState({width: window.innerWidth});
    },

    onRoomCreated: function(roomId) {
        dis.dispatch({
            action: "view_room",
            room_id: roomId,
        });
    },

    onRegisterClick: function() {
        this.showScreen("register");
    },

    onLoginClick: function() {
        this.showScreen("login");
    },

    onForgotPasswordClick: function() {
        this.showScreen("forgot_password");
    },

    onReturnToGuestClick: function() {
        // reanimate our guest login
        if (this.state.guestCreds) {
            Lifecycle.setLoggedIn(this.state.guestCreds);
            this.setState({guestCreds: null});
        }
    },

    onRegistered: function(credentials, teamToken) {
        // teamToken may not be truthy
        this._teamToken = teamToken;
        this._is_registered = true;
        Lifecycle.setLoggedIn(credentials);
    },

    onFinishPostRegistration: function() {
        // Don't confuse this with "PageType" which is the middle window to show
        this.setState({
            screen: undefined,
        });
        this.showScreen("settings");
    },

    onVersion: function(current, latest, releaseNotes) {
        this.setState({
            version: current,
            newVersion: latest,
            hasNewVersion: current !== latest,
            newVersionReleaseNotes: releaseNotes,
        });
    },

    updateStatusIndicator: function(state, prevState) {
        let notifCount = 0;

        const rooms = MatrixClientPeg.get().getRooms();
        for (let i = 0; i < rooms.length; ++i) {
            if (rooms[i].hasMembershipState(MatrixClientPeg.get().credentials.userId, 'invite')) {
                notifCount++;
            } else if (rooms[i].getUnreadNotificationCount()) {
                // if we were summing unread notifs:
                // notifCount += rooms[i].getUnreadNotificationCount();
                // instead, we just count the number of rooms with notifs.
                notifCount++;
            }
        }

        if (PlatformPeg.get()) {
            PlatformPeg.get().setErrorStatus(state === 'ERROR');
            PlatformPeg.get().setNotificationCount(notifCount);
        }

        document.title = `Riot ${state === "ERROR" ? " [offline]" : ""}${notifCount > 0 ? ` [${notifCount}]` : ""}`;
    },

    onUserSettingsClose: function() {
        // XXX: use browser history instead to find the previous room?
        // or maintain a this.state.pageHistory in _setPage()?
        if (this.state.currentRoomId) {
            dis.dispatch({
                action: 'view_room',
                room_id: this.state.currentRoomId,
            });
        } else {
            dis.dispatch({
                action: 'view_room_directory',
            });
        }
    },

    onRoomIdResolved: function(roomId) {
        // It's the RoomView's resposibility to look up room aliases, but we need the
        // ID to pass into things like the Member List, so the Room View tells us when
        // its done that resolution so we can display things that take a room ID.
        this.setState({currentRoomId: roomId});
    },

    _makeRegistrationUrl: function(params) {
        if (this.props.startingFragmentQueryParams.referrer) {
            params.referrer = this.props.startingFragmentQueryParams.referrer;
        }
        return this.props.makeRegistrationUrl(params);
    },

    render: function() {
        // `loading` might be set to false before `loggedIn = true`, causing the default
        // (`<Login>`) to be visible for a few MS (say, whilst a request is in-flight to
        // the RTS). So in the meantime, use `loggingIn`, which is true between
        // actions `on_logging_in` and `on_logged_in`.
        if (this.state.loading || this.state.loggingIn) {
            const Spinner = sdk.getComponent('elements.Spinner');
            return (
                <div className="mx_MatrixChat_splash">
                    <Spinner />
                </div>
            );
        }

        // needs to be before normal PageTypes as you are logged in technically
        if (this.state.screen == 'post_registration') {
            const PostRegistration = sdk.getComponent('structures.login.PostRegistration');
            return (
                <PostRegistration
                    onComplete={this.onFinishPostRegistration} />
            );
        }

        // `ready` and `loggedIn` may be set before `page_type` (because the
        // latter is set via the dispatcher). If we don't yet have a `page_type`,
        // keep showing the spinner for now.
        if (this.state.loggedIn && this.state.ready && this.state.page_type) {
            /* for now, we stuff the entirety of our props and state into the LoggedInView.
             * we should go through and figure out what we actually need to pass down, as well
             * as using something like redux to avoid having a billion bits of state kicking around.
             */
            const LoggedInView = sdk.getComponent('structures.LoggedInView');
            return (
               <LoggedInView ref="loggedInView" matrixClient={MatrixClientPeg.get()}
                    onRoomIdResolved={this.onRoomIdResolved}
                    onRoomCreated={this.onRoomCreated}
                    onUserSettingsClose={this.onUserSettingsClose}
                    teamToken={this._teamToken}
                    {...this.props}
                    {...this.state}
                />
            );
        } else if (this.state.loggedIn) {
            // we think we are logged in, but are still waiting for the /sync to complete
            const Spinner = sdk.getComponent('elements.Spinner');
            return (
                <div className="mx_MatrixChat_splash">
                    <Spinner />
                    <a href="#" className="mx_MatrixChat_splashButtons" onClick={ this.onLogoutClick }>
                    { _t('Logout') }
                    </a>
                </div>
            );
        } else if (this.state.screen == 'register') {
            const Registration = sdk.getComponent('structures.login.Registration');
            return (
                <Registration
                    clientSecret={this.state.register_client_secret}
                    sessionId={this.state.register_session_id}
                    idSid={this.state.register_id_sid}
                    email={this.props.startingFragmentQueryParams.email}
                    referrer={this.props.startingFragmentQueryParams.referrer}
                    username={this.state.upgradeUsername}
                    guestAccessToken={this.state.guestAccessToken}
                    defaultHsUrl={this.getDefaultHsUrl()}
                    defaultIsUrl={this.getDefaultIsUrl()}
                    brand={this.props.config.brand}
                    teamServerConfig={this.props.config.teamServerConfig}
                    customHsUrl={this.getCurrentHsUrl()}
                    customIsUrl={this.getCurrentIsUrl()}
                    makeRegistrationUrl={this._makeRegistrationUrl}
                    defaultDeviceDisplayName={this.props.defaultDeviceDisplayName}
                    onLoggedIn={this.onRegistered}
                    onLoginClick={this.onLoginClick}
                    onRegisterClick={this.onRegisterClick}
                    onCancelClick={this.state.guestCreds ? this.onReturnToGuestClick : null}
                    />
            );
        } else if (this.state.screen == 'forgot_password') {
            const ForgotPassword = sdk.getComponent('structures.login.ForgotPassword');
            return (
                <ForgotPassword
                    defaultHsUrl={this.getDefaultHsUrl()}
                    defaultIsUrl={this.getDefaultIsUrl()}
                    customHsUrl={this.getCurrentHsUrl()}
                    customIsUrl={this.getCurrentIsUrl()}
                    onComplete={this.onLoginClick}
                    onRegisterClick={this.onRegisterClick}
                    onLoginClick={this.onLoginClick} />
            );
        } else {
            const Login = sdk.getComponent('structures.login.Login');
            return (
                <Login
                    onLoggedIn={Lifecycle.setLoggedIn}
                    onRegisterClick={this.onRegisterClick}
                    defaultHsUrl={this.getDefaultHsUrl()}
                    defaultIsUrl={this.getDefaultIsUrl()}
                    customHsUrl={this.getCurrentHsUrl()}
                    customIsUrl={this.getCurrentIsUrl()}
                    fallbackHsUrl={this.getFallbackHsUrl()}
                    defaultDeviceDisplayName={this.props.defaultDeviceDisplayName}
                    onForgotPasswordClick={this.onForgotPasswordClick}
                    enableGuest={this.props.enableGuest}
                    onCancelClick={this.state.guestCreds ? this.onReturnToGuestClick : null}
                />
            );
        }
    },
});<|MERGE_RESOLUTION|>--- conflicted
+++ resolved
@@ -38,12 +38,8 @@
 
 import createRoom from "../../createRoom";
 import * as UDEHandler from '../../UnknownDeviceErrorHandler';
-<<<<<<< HEAD
 import KeyRequestHandler from '../../KeyRequestHandler';
-import { _t } from '../../languageHandler';
-=======
 import { _t, getCurrentLanguage } from '../../languageHandler';
->>>>>>> 36218093
 
 module.exports = React.createClass({
     displayName: 'MatrixChat',
