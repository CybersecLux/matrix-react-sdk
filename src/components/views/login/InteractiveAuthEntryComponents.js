--- conflicted
+++ resolved
@@ -184,10 +184,7 @@
         errorText: React.PropTypes.string,
         authSessionId: React.PropTypes.string.isRequired,
         inputs: React.PropTypes.object.isRequired,
-<<<<<<< HEAD
-=======
         stageState: React.PropTypes.object.isRequired,
->>>>>>> c22db1db
     },
 
     render: function() {
