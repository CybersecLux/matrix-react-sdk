/*
Copyright 2015, 2016 OpenMarket Ltd

Licensed under the Apache License, Version 2.0 (the "License");
you may not use this file except in compliance with the License.
You may obtain a copy of the License at

    http://www.apache.org/licenses/LICENSE-2.0

Unless required by applicable law or agreed to in writing, software
distributed under the License is distributed on an "AS IS" BASIS,
WITHOUT WARRANTIES OR CONDITIONS OF ANY KIND, either express or implied.
See the License for the specific language governing permissions and
limitations under the License.
*/

'use strict';

var React = require('react');

var MatrixClientPeg = require('../../../MatrixClientPeg');
var sdk = require('../../../index');
var dis = require('../../../dispatcher');
var Modal = require("../../../Modal");

module.exports = React.createClass({
    displayName: 'MemberTile',

    propTypes: {
        member: React.PropTypes.any, // RoomMember
        onFinished: React.PropTypes.func,
        customDisplayName: React.PropTypes.string // for 3pid invites
    },

    getInitialState: function() {
        return {};
    },

    shouldComponentUpdate: function(nextProps, nextState) {
        if (this.state.hover !== nextState.hover) return true;
        if (!this.props.member) { return false; } // e.g. 3pid members
        if (
            this.member_last_modified_time === undefined ||
            this.member_last_modified_time < nextProps.member.getLastModifiedTime()
        ) {
            return true
        }
        if (
            nextProps.member.user &&
            (this.user_last_modified_time === undefined ||
            this.user_last_modified_time < nextProps.member.user.getLastModifiedTime())
        ) {
            return true
        }
        return false;
    },

    mouseEnter: function(e) {
        this.setState({ 'hover': true });
    },

    mouseLeave: function(e) {
        this.setState({ 'hover': false });
    },

    onClick: function(e) {
        if (!this.props.member) { return; } // e.g. 3pid members

        dis.dispatch({
            action: 'view_user',
            member: this.props.member,
        });
    },

    _getDisplayName: function() {
        if (this.props.customDisplayName) {
            return this.props.customDisplayName;
        }
        return this.props.member.name;
    },

    getPowerLabel: function() {
        if (!this.props.member) {
            return this._getDisplayName();
        }
        var label = this.props.member.userId + " (power " + this.props.member.powerLevel + ")";
        return label;
    },

    render: function() {
        var member = this.props.member;
        var isMyUser = false;
        var name = this._getDisplayName();
        var active = -1;
        var presenceClass = "mx_MemberTile_offline";

        if (member) {
            if (member.user) {
                this.user_last_modified_time = member.user.getLastModifiedTime();

                // FIXME: make presence data update whenever User.presence changes...
                active = (
                    (Date.now() - (member.user.lastPresenceTs - member.user.lastActiveAgo)) || -1
                );

                if (member.user.presence === "online") {
                    presenceClass = "mx_MemberTile_online";
                }
                else if (member.user.presence === "unavailable") {
                    presenceClass = "mx_MemberTile_unavailable";
                }
            }
            this.member_last_modified_time = member.getLastModifiedTime();
            isMyUser = MatrixClientPeg.get().credentials.userId == member.userId;

            // if (this.props.member && this.props.member.powerLevelNorm > 0) {
            //     var img = "img/p/p" + Math.floor(20 * this.props.member.powerLevelNorm / 100) + ".png";
            //     power = <img src={ img } className="mx_MemberTile_power" width="44" height="44" alt=""/>;
            // }

            var power;
            if (this.props.member) {
                var powerLevel = this.props.member.powerLevel;
                if (powerLevel >= 50 && powerLevel < 99) {
                    power = <img src="img/mod.svg" className="mx_MemberTile_power" width="16" height="17" alt="Mod"/>;
                }
                if (powerLevel >= 99) {
                    power = <img src="img/admin.svg" className="mx_MemberTile_power" width="16" height="17" alt="Admin"/>;
                }
            }
        }

        var mainClassName = "mx_MemberTile ";
        mainClassName += presenceClass;
        if (this.state.hover) {
            mainClassName += " mx_MemberTile_hover";
        }

        var nameEl;
        if (this.state.hover) {
            var presenceState = (member && member.user) ? member.user.presence : null;
            var PresenceLabel = sdk.getComponent("rooms.PresenceLabel");
            nameEl = (
                <div className="mx_MemberTile_details">
                    <img className="mx_MemberTile_chevron" src="img/member_chevron.png" width="8" height="12"/>
                    <div className="mx_MemberTile_userId">{ name }</div>
                    <PresenceLabel activeAgo={active}
                        presenceState={presenceState} />
                </div>
            );
        }
        else {
            nameEl = (
                <div className="mx_MemberTile_name">
                    { name }
                </div>
            );
        }

        var MemberAvatar = sdk.getComponent('avatars.MemberAvatar');
        var BaseAvatar = sdk.getComponent('avatars.BaseAvatar');

        var av;
        if (member) {
            av = (
                <MemberAvatar member={this.props.member} width={36} height={36} />
            );
        }
        else {
            av = (
                <BaseAvatar name={name} width={36} height={36} />
            );
        }

        return (
            <div className={mainClassName} title={ this.getPowerLabel() }
                    onClick={ this.onClick } onMouseEnter={ this.mouseEnter }
                    onMouseLeave={ this.mouseLeave }>
                <div className="mx_MemberTile_avatar">
<<<<<<< HEAD
                    <MemberAvatar member={this.props.member} width={36} height={36}
                        customDisplayName={this.props.customDisplayName} />
                    { power }
=======
                    {av}
>>>>>>> 6e42d007
                </div>
                { nameEl }
            </div>
        );
    }
});<|MERGE_RESOLUTION|>--- conflicted
+++ resolved
@@ -177,13 +177,8 @@
                     onClick={ this.onClick } onMouseEnter={ this.mouseEnter }
                     onMouseLeave={ this.mouseLeave }>
                 <div className="mx_MemberTile_avatar">
-<<<<<<< HEAD
-                    <MemberAvatar member={this.props.member} width={36} height={36}
-                        customDisplayName={this.props.customDisplayName} />
+                    { av }
                     { power }
-=======
-                    {av}
->>>>>>> 6e42d007
                 </div>
                 { nameEl }
             </div>
