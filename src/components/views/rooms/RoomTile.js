--- conflicted
+++ resolved
@@ -485,21 +485,6 @@
         let ariaLabel = name;
 
         let dmOnline;
-<<<<<<< HEAD
-=======
-        /* Post-cross-signing we don't show DM indicators at all, instead relying on user
-           context to let them know when that is. */
-        if (dmUserId && !SettingsStore.getValue("feature_cross_signing")) {
-            dmIndicator = <img
-                src={require("../../../../res/img/icon_person.svg")}
-                className="mx_RoomTile_dm"
-                width="11"
-                height="13"
-                alt="dm"
-            />;
-        }
-
->>>>>>> a2898b5c
         const { room } = this.props;
         const member = room.getMember(dmUserId);
         if (member && member.membership === "join" && room.getJoinedMemberCount() === 2) {
