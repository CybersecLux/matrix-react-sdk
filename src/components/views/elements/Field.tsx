--- conflicted
+++ resolved
@@ -53,13 +53,9 @@
     flagInvalid?: boolean;
     // If specified, contents will appear as a tooltip on the element and
     // validation feedback tooltips will be suppressed.
-<<<<<<< HEAD
     tooltipContent?: React.ReactNode,
     // If specified the tooltip will be shown regardless of feedback
     forceTooltipVisible?: boolean,
-=======
-    tooltipContent?: React.ReactNode;
->>>>>>> 27a9a7b4
     // If specified alongside tooltipContent, the class name to apply to the
     // tooltip itself.
     tooltipClassName?: string;
