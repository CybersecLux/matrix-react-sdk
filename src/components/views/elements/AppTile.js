/*
Copyright 2017 Vector Creations Ltd
Copyright 2018 New Vector Ltd
Copyright 2019 Michael Telatynski <7t3chguy@gmail.com>
Copyright 2020 The Matrix.org Foundation C.I.C.

Licensed under the Apache License, Version 2.0 (the "License");
you may not use this file except in compliance with the License.
You may obtain a copy of the License at

    http://www.apache.org/licenses/LICENSE-2.0

Unless required by applicable law or agreed to in writing, software
distributed under the License is distributed on an "AS IS" BASIS,
WITHOUT WARRANTIES OR CONDITIONS OF ANY KIND, either express or implied.
See the License for the specific language governing permissions and
limitations under the License.
*/

import url from 'url';
import React, {createRef} from 'react';
import PropTypes from 'prop-types';
import {MatrixClientPeg} from '../../../MatrixClientPeg';
import AccessibleButton from './AccessibleButton';
import { _t } from '../../../languageHandler';
import AppPermission from './AppPermission';
import AppWarning from './AppWarning';
import Spinner from './Spinner';
import dis from '../../../dispatcher/dispatcher';
import ActiveWidgetStore from '../../../stores/ActiveWidgetStore';
import classNames from 'classnames';
import SettingsStore from "../../../settings/SettingsStore";
import {aboveLeftOf, ContextMenuButton} from "../../structures/ContextMenu";
import PersistedElement, {getPersistKey} from "./PersistedElement";
import {WidgetType} from "../../../widgets/WidgetType";
import {StopGapWidget} from "../../../stores/widgets/StopGapWidget";
import {ElementWidgetActions} from "../../../stores/widgets/ElementWidgetActions";
import {MatrixCapabilities} from "matrix-widget-api";
import RoomWidgetContextMenu from "../context_menus/WidgetContextMenu";
import WidgetAvatar from "../avatars/WidgetAvatar";
import {replaceableComponent} from "../../../utils/replaceableComponent";

@replaceableComponent("views.elements.AppTile")
export default class AppTile extends React.Component {
    constructor(props) {
        super(props);

        // The key used for PersistedElement
        this._persistKey = getPersistKey(this.props.app.id);
        this._sgWidget = new StopGapWidget(this.props);
        this._sgWidget.on("preparing", this._onWidgetPrepared);
        this._sgWidget.on("ready", this._onWidgetReady);
        this.iframe = null; // ref to the iframe (callback style)

        this.state = this._getNewState(props);
        this._contextMenuButton = createRef();

        this._allowedWidgetsWatchRef = SettingsStore.watchSetting("allowedWidgets", null, this.onAllowedWidgetsChange);
    }

    // This is a function to make the impact of calling SettingsStore slightly less
    hasPermissionToLoad = (props) => {
        if (this._usingLocalWidget()) return true;
        if (!props.room) return true; // user widgets always have permissions

        const currentlyAllowedWidgets = SettingsStore.getValue("allowedWidgets", props.room.roomId);
        if (currentlyAllowedWidgets[props.app.eventId] === undefined) {
            return props.userId === props.creatorUserId;
        }
        return !!currentlyAllowedWidgets[props.app.eventId];
    };

    /**
     * Set initial component state when the App wUrl (widget URL) is being updated.
     * Component props *must* be passed (rather than relying on this.props).
     * @param  {Object} newProps The new properties of the component
     * @return {Object} Updated component state to be set with setState
     */
    _getNewState(newProps) {
        return {
            initialising: true, // True while we are mangling the widget URL
            // True while the iframe content is loading
            loading: this.props.waitForIframeLoad && !PersistedElement.isMounted(this._persistKey),
            // Assume that widget has permission to load if we are the user who
            // added it to the room, or if explicitly granted by the user
            hasPermissionToLoad: this.hasPermissionToLoad(newProps),
            error: null,
            widgetPageTitle: newProps.widgetPageTitle,
            menuDisplayed: false,
        };
    }

    onAllowedWidgetsChange = () => {
        const hasPermissionToLoad = this.hasPermissionToLoad(this.props);

        if (this.state.hasPermissionToLoad && !hasPermissionToLoad) {
            // Force the widget to be non-persistent (able to be deleted/forgotten)
            ActiveWidgetStore.destroyPersistentWidget(this.props.app.id);
            PersistedElement.destroyElement(this._persistKey);
            this._sgWidget.stop();
        }

        this.setState({ hasPermissionToLoad });
    };

    isMixedContent() {
        const parentContentProtocol = window.location.protocol;
        const u = url.parse(this.props.app.url);
        const childContentProtocol = u.protocol;
        if (parentContentProtocol === 'https:' && childContentProtocol !== 'https:') {
            console.warn("Refusing to load mixed-content app:",
            parentContentProtocol, childContentProtocol, window.location, this.props.app.url);
            return true;
        }
        return false;
    }

    componentDidMount() {
        // Only fetch IM token on mount if we're showing and have permission to load
        if (this.state.hasPermissionToLoad) {
            this._startWidget();
        }

        // Widget action listeners
        this.dispatcherRef = dis.register(this._onAction);
    }

    componentWillUnmount() {
        // Widget action listeners
        if (this.dispatcherRef) dis.unregister(this.dispatcherRef);

        // if it's not remaining on screen, get rid of the PersistedElement container
        if (!ActiveWidgetStore.getWidgetPersistence(this.props.app.id)) {
            ActiveWidgetStore.destroyPersistentWidget(this.props.app.id);
            PersistedElement.destroyElement(this._persistKey);
        }

        if (this._sgWidget) {
            this._sgWidget.stop();
        }

        SettingsStore.unwatchSetting(this._allowedWidgetsWatchRef);
    }

    _resetWidget(newProps) {
        if (this._sgWidget) {
            this._sgWidget.stop();
        }
        this._sgWidget = new StopGapWidget(newProps);
        this._sgWidget.on("preparing", this._onWidgetPrepared);
        this._sgWidget.on("ready", this._onWidgetReady);
        this._startWidget();
    }

    _startWidget() {
        this._sgWidget.prepare().then(() => {
            this.setState({initialising: false});
        });
    }

    _iframeRefChange = (ref) => {
        this.iframe = ref;
        if (ref) {
            this._sgWidget.start(ref);
        } else {
            this._resetWidget(this.props);
        }
    };

    // TODO: [REACT-WARNING] Replace with appropriate lifecycle event
    UNSAFE_componentWillReceiveProps(nextProps) { // eslint-disable-line camelcase
        if (nextProps.app.url !== this.props.app.url) {
            this._getNewState(nextProps);
            if (this.state.hasPermissionToLoad) {
                this._resetWidget(nextProps);
            }
        }

        if (nextProps.widgetPageTitle !== this.props.widgetPageTitle) {
            this.setState({
                widgetPageTitle: nextProps.widgetPageTitle,
            });
        }
    }

    /**
     * Ends all widget interaction, such as cancelling calls and disabling webcams.
     * @private
     * @returns {Promise<*>} Resolves when the widget is terminated, or timeout passed.
     */
    async _endWidgetActions() { // widget migration dev note: async to maintain signature
        // HACK: This is a really dirty way to ensure that Jitsi cleans up
        // its hold on the webcam. Without this, the widget holds a media
        // stream open, even after death. See https://github.com/vector-im/element-web/issues/7351
        if (this.iframe) {
            // In practice we could just do `+= ''` to trick the browser
            // into thinking the URL changed, however I can foresee this
            // being optimized out by a browser. Instead, we'll just point
            // the iframe at a page that is reasonably safe to use in the
            // event the iframe doesn't wink away.
            // This is relative to where the Element instance is located.
            this.iframe.src = 'about:blank';
        }

        if (WidgetType.JITSI.matches(this.props.app.type)) {
            dis.dispatch({action: 'hangup_conference'});
        }

        // Delete the widget from the persisted store for good measure.
        PersistedElement.destroyElement(this._persistKey);

        this._sgWidget.stop({forceDestroy: true});
    }

    _onWidgetPrepared = () => {
        this.setState({loading: false});
    };

    _onWidgetReady = () => {
        if (WidgetType.JITSI.matches(this.props.app.type)) {
            this._sgWidget.widgetApi.transport.send(ElementWidgetActions.ClientReady, {});
        }
    };

    _onAction = payload => {
        if (payload.widgetId === this.props.app.id) {
            switch (payload.action) {
                case 'm.sticker':
<<<<<<< HEAD
                    if (this._hasCapability('m.sticker')) {
=======
                    if (this._sgWidget.widgetApi.hasCapability(MatrixCapabilities.StickerSending)) {
>>>>>>> 78f7711d
                        dis.dispatch({action: 'post_sticker_message', data: payload.data});
                    } else {
                        console.warn('Ignoring sticker message. Invalid capability');
                    }
                    break;
<<<<<<< HEAD
                case 'from_widget_send_event': {
                    const eventType = payload.eventType;
                    const eventContent = payload.eventContent;
                    if (this._hasCapability('m.send.' + eventType)) {
                        MatrixClientPeg.get().sendEvent(this.props.room.roomId, eventType, eventContent);
                    } else {
                        console.warn("Ignoring send_event: lacking capability for event type");
                    }
                }
=======
>>>>>>> 78f7711d
            }
        }
    };

    _grantWidgetPermission = () => {
        const roomId = this.props.room.roomId;
        console.info("Granting permission for widget to load: " + this.props.app.eventId);
        const current = SettingsStore.getValue("allowedWidgets", roomId);
        current[this.props.app.eventId] = true;
        const level = SettingsStore.firstSupportedLevel("allowedWidgets");
        SettingsStore.setValue("allowedWidgets", roomId, level, current).then(() => {
            this.setState({hasPermissionToLoad: true});

            // Fetch a token for the integration manager, now that we're allowed to
            this._startWidget();
        }).catch(err => {
            console.error(err);
            // We don't really need to do anything about this - the user will just hit the button again.
        });
    };

    formatAppTileName() {
        let appTileName = "No name";
        if (this.props.app.name && this.props.app.name.trim()) {
            appTileName = this.props.app.name.trim();
        }
        return appTileName;
    }

    /**
     * Whether we're using a local version of the widget rather than loading the
     * actual widget URL
     * @returns {bool} true If using a local version of the widget
     */
    _usingLocalWidget() {
        return WidgetType.JITSI.matches(this.props.app.type);
    }

    _getTileTitle() {
        const name = this.formatAppTileName();
        const titleSpacer = <span>&nbsp;-&nbsp;</span>;
        let title = '';
        if (this.state.widgetPageTitle && this.state.widgetPageTitle !== this.formatAppTileName()) {
            title = this.state.widgetPageTitle;
        }

        return (
            <span>
                <WidgetAvatar app={this.props.app} />
                <b>{ name }</b>
                <span>{ title ? titleSpacer : '' }{ title }</span>
            </span>
        );
    }

    // TODO replace with full screen interactions
    _onPopoutWidgetClick = () => {
        // Ensure Jitsi conferences are closed on pop-out, to not confuse the user to join them
        // twice from the same computer, which Jitsi can have problems with (audio echo/gain-loop).
        if (WidgetType.JITSI.matches(this.props.app.type)) {
            this._endWidgetActions().then(() => {
                if (this.iframe) {
                    // Reload iframe
                    this.iframe.src = this._sgWidget.embedUrl;
                    this.setState({});
                }
            });
        }
        // Using Object.assign workaround as the following opens in a new window instead of a new tab.
        // window.open(this._getPopoutUrl(), '_blank', 'noopener=yes');
        Object.assign(document.createElement('a'),
            { target: '_blank', href: this._sgWidget.popoutUrl, rel: 'noreferrer noopener'}).click();
    };

    _onContextMenuClick = () => {
        this.setState({ menuDisplayed: true });
    };

    _closeContextMenu = () => {
        this.setState({ menuDisplayed: false });
    };

    render() {
        let appTileBody;

        // Note that there is advice saying allow-scripts shouldn't be used with allow-same-origin
        // because that would allow the iframe to programmatically remove the sandbox attribute, but
        // this would only be for content hosted on the same origin as the element client: anything
        // hosted on the same origin as the client will get the same access as if you clicked
        // a link to it.
        let sandboxFlags = "allow-forms allow-popups allow-popups-to-escape-sandbox "+
            "allow-same-origin allow-scripts allow-presentation";
        if (this.props.strictSandbox)  {
            // XXX: A compromised wrapped HTML widget can access localStorage with allow-same-origin.
            // We already filter down the HTML though, so this should be fine. Just scary.
            // Note: Removing allow-same-origin means that postMessage requests from the frame get
            // an `origin` with the literal string "null" and no way to deduce it.
            sandboxFlags = "allow-forms allow-scripts allow-presentation allow-same-origin";
        }

        // Additional iframe feature pemissions
        // (see - https://sites.google.com/a/chromium.org/dev/Home/chromium-security/deprecating-permissions-in-cross-origin-iframes and https://wicg.github.io/feature-policy/)
        const iframeFeatures = "microphone; camera; encrypted-media; autoplay; display-capture; clipboard-write;";

        const appTileBodyClass = 'mx_AppTileBody' + (this.props.miniMode ? '_mini  ' : ' ');
        const appTileBodyStyles = {};
        if (this.props.pointerEvents) {
            appTileBodyStyles['pointer-events'] = this.props.pointerEvents;
        }

        const loadingElement = (
            <div className="mx_AppLoading_spinner_fadeIn">
                <Spinner message={_t("Loading...")} />
            </div>
        );
        if (!this.state.hasPermissionToLoad) {
            // only possible for room widgets, can assert this.props.room here
            const isEncrypted = MatrixClientPeg.get().isRoomEncrypted(this.props.room.roomId);
            appTileBody = (
                <div className={appTileBodyClass} style={appTileBodyStyles}>
                    <AppPermission
                        roomId={this.props.room.roomId}
                        creatorUserId={this.props.creatorUserId}
                        url={this._sgWidget.embedUrl}
                        isRoomEncrypted={isEncrypted}
                        onPermissionGranted={this._grantWidgetPermission}
                    />
                </div>
            );
        } else if (this.state.initialising) {
            appTileBody = (
                <div className={appTileBodyClass + (this.state.loading ? 'mx_AppLoading' : '')} style={appTileBodyStyles}>
                    { loadingElement }
                </div>
            );
        } else {
            if (this.isMixedContent()) {
                appTileBody = (
                    <div className={appTileBodyClass} style={appTileBodyStyles}>
                        <AppWarning errorMsg="Error - Mixed content" />
                    </div>
                );
            } else {
                appTileBody = (
                    <div className={appTileBodyClass + (this.state.loading ? 'mx_AppLoading' : '')} style={appTileBodyStyles}>
                        { this.state.loading && loadingElement }
                        <iframe
                            allow={iframeFeatures}
                            ref={this._iframeRefChange}
                            src={this._sgWidget.embedUrl}
                            allowFullScreen={true}
                            sandbox={sandboxFlags}
                        />
                    </div>
                );

                if (!this.props.userWidget) {
                    // All room widgets can theoretically be allowed to remain on screen, so we
                    // wrap them all in a PersistedElement from the get-go. If we wait, the iframe
                    // will be re-mounted later, which means the widget has to start over, which is
                    // bad.

                    // Also wrap the PersistedElement in a div to fix the height, otherwise
                    // AppTile's border is in the wrong place
                    appTileBody = <div className="mx_AppTile_persistedWrapper">
                        <PersistedElement persistKey={this._persistKey}>
                            {appTileBody}
                        </PersistedElement>
                    </div>;
                }
            }
        }

        let appTileClasses;
        if (this.props.miniMode) {
            appTileClasses = {mx_AppTile_mini: true};
        } else if (this.props.fullWidth) {
            appTileClasses = {mx_AppTileFullWidth: true};
        } else {
            appTileClasses = {mx_AppTile: true};
        }
        appTileClasses = classNames(appTileClasses);

        let contextMenu;
        if (this.state.menuDisplayed) {
            contextMenu = (
                <RoomWidgetContextMenu
                    {...aboveLeftOf(this._contextMenuButton.current.getBoundingClientRect(), null)}
                    app={this.props.app}
                    onFinished={this._closeContextMenu}
                    showUnpin={!this.props.userWidget}
                    userWidget={this.props.userWidget}
                />
            );
        }

        return <React.Fragment>
            <div className={appTileClasses} id={this.props.app.id}>
                { this.props.showMenubar &&
                <div className="mx_AppTileMenuBar">
                    <span className="mx_AppTileMenuBarTitle" style={{pointerEvents: (this.props.handleMinimisePointerEvents ? 'all' : false)}}>
                        { this.props.showTitle && this._getTileTitle() }
                    </span>
                    <span className="mx_AppTileMenuBarWidgets">
                        { this.props.showPopout && <AccessibleButton
                            className="mx_AppTileMenuBar_iconButton mx_AppTileMenuBar_iconButton_popout"
                            title={_t('Popout widget')}
                            onClick={this._onPopoutWidgetClick}
                        /> }
                        { <ContextMenuButton
                            className="mx_AppTileMenuBar_iconButton mx_AppTileMenuBar_iconButton_menu"
                            label={_t("Options")}
                            isExpanded={this.state.menuDisplayed}
                            inputRef={this._contextMenuButton}
                            onClick={this._onContextMenuClick}
                        /> }
                    </span>
                </div> }
                { appTileBody }
            </div>

            { contextMenu }
        </React.Fragment>;
    }
}

AppTile.displayName = 'AppTile';

AppTile.propTypes = {
    app: PropTypes.object.isRequired,
    // If room is not specified then it is an account level widget
    // which bypasses permission prompts as it was added explicitly by that user
    room: PropTypes.object,
    // Specifying 'fullWidth' as true will render the app tile to fill the width of the app drawer continer.
    // This should be set to true when there is only one widget in the app drawer, otherwise it should be false.
    fullWidth: PropTypes.bool,
    // Optional. If set, renders a smaller view of the widget
    miniMode: PropTypes.bool,
    // UserId of the current user
    userId: PropTypes.string.isRequired,
    // UserId of the entity that added / modified the widget
    creatorUserId: PropTypes.string,
    waitForIframeLoad: PropTypes.bool,
    showMenubar: PropTypes.bool,
    // Optional onEditClickHandler (overrides default behaviour)
    onEditClick: PropTypes.func,
    // Optional onDeleteClickHandler (overrides default behaviour)
    onDeleteClick: PropTypes.func,
    // Optional onMinimiseClickHandler
    onMinimiseClick: PropTypes.func,
    // Optionally hide the tile title
    showTitle: PropTypes.bool,
    // Optionally handle minimise button pointer events (default false)
    handleMinimisePointerEvents: PropTypes.bool,
    // Optionally hide the popout widget icon
    showPopout: PropTypes.bool,
    // Is this an instance of a user widget
    userWidget: PropTypes.bool,
<<<<<<< HEAD
    // If true, the sandbox prevents most things. Intended for inline widgets
    // with untrusted HTML.
    strictSandbox: PropTypes.bool,
=======
    // sets the pointer-events property on the iframe
    pointerEvents: PropTypes.string,
>>>>>>> 78f7711d
};

AppTile.defaultProps = {
    waitForIframeLoad: true,
    showMenubar: true,
    showTitle: true,
    showPopout: true,
    handleMinimisePointerEvents: false,
    userWidget: false,
    miniMode: false,
};<|MERGE_RESOLUTION|>--- conflicted
+++ resolved
@@ -226,28 +226,12 @@
         if (payload.widgetId === this.props.app.id) {
             switch (payload.action) {
                 case 'm.sticker':
-<<<<<<< HEAD
-                    if (this._hasCapability('m.sticker')) {
-=======
                     if (this._sgWidget.widgetApi.hasCapability(MatrixCapabilities.StickerSending)) {
->>>>>>> 78f7711d
                         dis.dispatch({action: 'post_sticker_message', data: payload.data});
                     } else {
                         console.warn('Ignoring sticker message. Invalid capability');
                     }
                     break;
-<<<<<<< HEAD
-                case 'from_widget_send_event': {
-                    const eventType = payload.eventType;
-                    const eventContent = payload.eventContent;
-                    if (this._hasCapability('m.send.' + eventType)) {
-                        MatrixClientPeg.get().sendEvent(this.props.room.roomId, eventType, eventContent);
-                    } else {
-                        console.warn("Ignoring send_event: lacking capability for event type");
-                    }
-                }
-=======
->>>>>>> 78f7711d
             }
         }
     };
@@ -506,14 +490,11 @@
     showPopout: PropTypes.bool,
     // Is this an instance of a user widget
     userWidget: PropTypes.bool,
-<<<<<<< HEAD
+    // sets the pointer-events property on the iframe
+    pointerEvents: PropTypes.string,
     // If true, the sandbox prevents most things. Intended for inline widgets
     // with untrusted HTML.
     strictSandbox: PropTypes.bool,
-=======
-    // sets the pointer-events property on the iframe
-    pointerEvents: PropTypes.string,
->>>>>>> 78f7711d
 };
 
 AppTile.defaultProps = {
