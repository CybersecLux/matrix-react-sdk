/*
Copyright 2015, 2016 OpenMarket Ltd

Licensed under the Apache License, Version 2.0 (the "License");
you may not use this file except in compliance with the License.
You may obtain a copy of the License at

    http://www.apache.org/licenses/LICENSE-2.0

Unless required by applicable law or agreed to in writing, software
distributed under the License is distributed on an "AS IS" BASIS,
WITHOUT WARRANTIES OR CONDITIONS OF ANY KIND, either express or implied.
See the License for the specific language governing permissions and
limitations under the License.
*/

'use strict';

var React = require("react");
var sdk = require("../../../index");
var classNames = require('classnames');

module.exports = React.createClass({
    displayName: 'AddressSelector',

    propTypes: {
        onSelected: React.PropTypes.func.isRequired,

        // List of strings: the addresses to display
        addressList: React.PropTypes.array.isRequired,
        truncateAt: React.PropTypes.number.isRequired,
        selected: React.PropTypes.number,

        // Element to put as a header on top of the list
        header: React.PropTypes.node,
    },

    getInitialState: function() {
        return {
            selected: this.props.selected === undefined ? 0 : this.props.selected,
            hover: false,
        };
    },

    componentWillReceiveProps: function(props) {
        // Make sure the selected item isn't outside the list bounds
        var selected = this.state.selected;
        var maxSelected = this._maxSelected(props.addressList);
        if (selected > maxSelected) {
            this.setState({ selected: maxSelected });
        }
    },

    componentDidUpdate: function() {
        // As the user scrolls with the arrow keys keep the selected item
        // at the top of the window.
        if (this.scrollElement && this.props.addressList.length > 0 && !this.state.hover) {
            var elementHeight = this.addressListElement.getBoundingClientRect().height;
            this.scrollElement.scrollTop = (this.state.selected * elementHeight) - elementHeight;
        }
    },

    moveSelectionUp: function() {
        if (this.state.selected > 0) {
            this.setState({
                selected: this.state.selected - 1,
                hover : false,
            });
        }
    },

    moveSelectionDown: function() {
        if (this.state.selected < this._maxSelected(this.props.addressList)) {
            this.setState({
                selected: this.state.selected + 1,
                hover : false,
            });
        }
    },

    chooseSelection: function() {
        this.selectAddress(this.state.selected);
    },

    onClick: function(index) {
        this.selectAddress(index);
    },

    onMouseEnter: function(index) {
        this.setState({
            selected: index,
            hover: true,
        });
    },

    onMouseLeave: function() {
        this.setState({ hover : false });
    },

    selectAddress: function(index) {
        // Only try to select an address if one exists
        if (this.props.addressList.length !== 0) {
            this.props.onSelected(index);
            this.setState({ hover: false });
        }
    },

    createAddressListTiles: function() {
        var self = this;
        var AddressTile = sdk.getComponent("elements.AddressTile");
        var maxSelected = this._maxSelected(this.props.addressList);
        var addressList = [];

        // Only create the address elements if there are address
        if (this.props.addressList.length > 0) {
            for (var i = 0; i <= maxSelected; i++) {
                var classes = classNames({
                    "mx_AddressSelector_addressListElement": true,
                    "mx_AddressSelector_selected": this.state.selected === i,
                });

                // NOTE: Defaulting to "vector" as the network, until the network backend stuff is done.
                // Saving the addressListElement so we can use it to work out, in the componentDidUpdate
                // method, how far to scroll when using the arrow keys
                addressList.push(
<<<<<<< HEAD
                    <div className={classes} onClick={this.onClick(i)} onMouseEnter={this.onMouseEnter(i)} onMouseLeave={this.onMouseLeave} key={i} ref={(ref) => { this.addressListElement = ref; }} >
                        <AddressTile address={this.props.addressList[i]} justified={true} networkName="vector" networkUrl="img/search-icon-vector.svg" />
=======
                    <div className={classes} onClick={this.onClick.bind(this, i)} onMouseEnter={this.onMouseEnter.bind(this, i)} onMouseLeave={this.onMouseLeave} key={i} ref={(ref) => { this.addressListElement = ref; }} >
                        <AddressTile address={this.props.addressList[i].userId} justified={true} networkName="vector" networkUrl="img/search-icon-vector.svg" />
>>>>>>> c47d3e04
                    </div>
                );
            }
        }
        return addressList;
    },

    _maxSelected: function(list) {
        var listSize = list.length === 0 ? 0 : list.length - 1;
        var maxSelected = listSize > (this.props.truncateAt - 1) ? (this.props.truncateAt - 1) : listSize;
        return maxSelected;
    },

    render: function() {
        var classes = classNames({
            "mx_AddressSelector": true,
            "mx_AddressSelector_empty": this.props.addressList.length === 0,
        });

        return (
            <div className={classes} ref={(ref) => {this.scrollElement = ref;}}>
                { this.props.header }
                { this.createAddressListTiles() }
            </div>
        );
    }
});<|MERGE_RESOLUTION|>--- conflicted
+++ resolved
@@ -123,13 +123,8 @@
                 // Saving the addressListElement so we can use it to work out, in the componentDidUpdate
                 // method, how far to scroll when using the arrow keys
                 addressList.push(
-<<<<<<< HEAD
                     <div className={classes} onClick={this.onClick(i)} onMouseEnter={this.onMouseEnter(i)} onMouseLeave={this.onMouseLeave} key={i} ref={(ref) => { this.addressListElement = ref; }} >
-                        <AddressTile address={this.props.addressList[i]} justified={true} networkName="vector" networkUrl="img/search-icon-vector.svg" />
-=======
-                    <div className={classes} onClick={this.onClick.bind(this, i)} onMouseEnter={this.onMouseEnter.bind(this, i)} onMouseLeave={this.onMouseLeave} key={i} ref={(ref) => { this.addressListElement = ref; }} >
                         <AddressTile address={this.props.addressList[i].userId} justified={true} networkName="vector" networkUrl="img/search-icon-vector.svg" />
->>>>>>> c47d3e04
                     </div>
                 );
             }
