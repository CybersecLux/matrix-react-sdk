/*
Copyright 2020 The Matrix.org Foundation C.I.C.

Licensed under the Apache License, Version 2.0 (the "License");
you may not use this file except in compliance with the License.
You may obtain a copy of the License at

    http://www.apache.org/licenses/LICENSE-2.0

Unless required by applicable law or agreed to in writing, software
distributed under the License is distributed on an "AS IS" BASIS,
WITHOUT WARRANTIES OR CONDITIONS OF ANY KIND, either express or implied.
See the License for the specific language governing permissions and
limitations under the License.
*/

// Dispatcher actions also extend into any arbitrary string, so support that.
export type DispatcherAction = Action | string;

export enum Action {
    // TODO: Populate with actual actions
    // This is lazily generated as it also includes fixing a bunch of references. Work
    // that we don't really want to take on in a giant chunk. We should always define
    // new actions here, and ideally when we touch existing ones we take some time to
    // define them correctly.

    // When defining a new action, please use lower_scored_case with an optional class
    // name prefix. For example, `RoomListStore.view_room` or `view_user_settings`.
    // New definitions should also receive an accompanying interface in the payloads
    // directory.

    /**
     * View a user's profile. Should be used with a ViewUserPayload.
     */
    ViewUser = "view_user",

    /**
     * Open the user settings. No additional payload information required.
     * Optionally can include an OpenToTabPayload.
     */
    ViewUserSettings = "view_user_settings",

    /**
     * Opens the room directory. No additional payload information required.
     */
    ViewRoomDirectory = "view_room_directory",

    /**
     * Forces the theme to reload. No additional payload information required.
     */
    RecheckTheme = "recheck_theme",

    /**
     * Provide status information for an ongoing update check. Should be used with a CheckUpdatesPayload.
     */
    CheckUpdates = "check_updates",

    /**
     * Focuses the user's cursor to the composer. No additional payload information required.
     */
    FocusComposer = "focus_composer",

    /**
     * Opens the user menu (previously known as the top left menu). No additional payload information required.
     */
    ToggleUserMenu = "toggle_user_menu",

    /**
     * Sets the apps root font size. Should be used with UpdateFontSizePayload
     */
    UpdateFontSize = "update_font_size",

    /**
     * Sets a system font. Should be used with UpdateSystemFontPayload
     */
    UpdateSystemFont = "update_system_font",

    /**
     * Changes room based on room list order and payload parameters. Should be used with ViewRoomDeltaPayload.
     */
    ViewRoomDelta = "view_room_delta",

    /**
     * Sets the phase for the right panel. Should be used with SetRightPanelPhasePayload.
     */
    SetRightPanelPhase = "set_right_panel_phase",

    /**
     * Toggles the right panel. Should be used with ToggleRightPanelPayload.
     */
    ToggleRightPanel = "toggle_right_panel",

    /**
     * Trigged after the phase of the right panel is set. Should be used with AfterRightPanelPhaseChangePayload.
     */
    AfterRightPanelPhaseChange = "after_right_panel_phase_change",

    /**
     * Opens the modal dial pad
     */
    OpenDialPad = "open_dial_pad",

    /**
     * Fired when CallHandler has checked for PSTN protocol support
     * payload: none
     * XXX: Is an action the right thing for this?
     */
    PstnSupportUpdated = "pstn_support_updated",

    /**
<<<<<<< HEAD
     * Opens the Space setting modal. Should be used with OpenSpaceSettingsPayload.
     */
    OpenSpaceSettings = "open_space_settings",
=======
     * Similar to PstnSupportUpdated, fired when CallHandler has checked for virtual room support
     * payload: none
     * XXX: Ditto
     */
    VirtualRoomSupportUpdated = "virtual_room_support_updated",
>>>>>>> 68933c1a
}<|MERGE_RESOLUTION|>--- conflicted
+++ resolved
@@ -108,15 +108,14 @@
     PstnSupportUpdated = "pstn_support_updated",
 
     /**
-<<<<<<< HEAD
-     * Opens the Space setting modal. Should be used with OpenSpaceSettingsPayload.
-     */
-    OpenSpaceSettings = "open_space_settings",
-=======
      * Similar to PstnSupportUpdated, fired when CallHandler has checked for virtual room support
      * payload: none
      * XXX: Ditto
      */
     VirtualRoomSupportUpdated = "virtual_room_support_updated",
->>>>>>> 68933c1a
+
+    /**
+     * Opens the Space setting modal. Should be used with OpenSpaceSettingsPayload.
+     */
+    OpenSpaceSettings = "open_space_settings",
 }