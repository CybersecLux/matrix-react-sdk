{
  "name": "matrix-react-sdk",
<<<<<<< HEAD
  "version": "3.33.0",
=======
  "version": "3.34.0",
>>>>>>> 27e2faaf
  "description": "SDK for matrix.org using React",
  "author": "matrix.org",
  "repository": {
    "type": "git",
    "url": "https://github.com/matrix-org/matrix-react-sdk"
  },
  "license": "Apache-2.0",
  "files": [
    "lib",
    "res",
    "src",
    "scripts",
    "git-revision.txt",
    "docs",
    "header",
    "CHANGELOG.md",
    "CONTRIBUTING.rst",
    "LICENSE",
    "README.md",
    "package.json"
  ],
  "bin": {
    "reskindex": "scripts/reskindex.js"
  },
  "main": "./lib/index.ts",
  "matrix_src_main": "./src/index.ts",
  "matrix_lib_main": "./lib/index.ts",
  "matrix_lib_typings": "./lib/index.d.ts",
  "scripts": {
    "prepublishOnly": "yarn build",
    "i18n": "matrix-gen-i18n",
    "prunei18n": "matrix-prune-i18n",
    "diff-i18n": "cp src/i18n/strings/en_EN.json src/i18n/strings/en_EN_orig.json && matrix-gen-i18n && matrix-compare-i18n-files src/i18n/strings/en_EN_orig.json src/i18n/strings/en_EN.json",
    "reskindex": "node scripts/reskindex.js -h header",
    "reskindex:watch": "node scripts/reskindex.js -h header -w",
    "rethemendex": "res/css/rethemendex.sh",
    "clean": "rimraf lib",
    "build": "yarn clean && git rev-parse HEAD > git-revision.txt && yarn build:compile && yarn build:types",
    "build:compile": "yarn reskindex && babel -d lib --verbose --extensions \".ts,.js,.tsx\" src",
    "build:types": "tsc --emitDeclarationOnly --jsx react",
    "start": "echo THIS IS FOR LEGACY PURPOSES ONLY. && yarn start:all",
    "start:all": "concurrently --kill-others-on-fail --prefix \"{time} [{name}]\" -n build,reskindex \"yarn start:build\" \"yarn reskindex:watch\"",
    "start:build": "babel src -w -s -d lib --verbose --extensions \".ts,.js\"",
    "lint": "yarn lint:types && yarn lint:js && yarn lint:style",
    "lint:js": "eslint --max-warnings 0 src test",
    "lint:js-fix": "eslint --fix src test",
    "lint:types": "tsc --noEmit --jsx react",
    "lint:style": "stylelint 'res/css/**/*.scss'",
    "test": "jest",
    "test:e2e": "./test/end-to-end-tests/run.sh --app-url http://localhost:8080",
    "coverage": "yarn test --coverage"
  },
  "dependencies": {
    "@babel/runtime": "^7.12.5",
    "@sentry/browser": "^6.11.0",
    "@sentry/tracing": "^6.11.0",
    "await-lock": "^2.1.0",
    "blurhash": "^1.1.3",
    "browser-encrypt-attachment": "^0.3.0",
    "browser-request": "^0.3.3",
    "cheerio": "^1.0.0-rc.9",
    "classnames": "^2.2.6",
    "commonmark": "^0.29.3",
    "counterpart": "^0.18.6",
    "diff-dom": "^4.2.2",
    "diff-match-patch": "^1.0.5",
    "emojibase-data": "^6.2.0",
    "emojibase-regex": "^5.1.3",
    "escape-html": "^1.0.3",
    "file-saver": "^2.0.5",
    "filesize": "6.1.0",
    "flux": "2.1.1",
    "focus-visible": "^5.2.0",
    "gfm.css": "^1.1.2",
    "glob-to-regexp": "^0.4.1",
    "highlight.js": "^11.3.1",
    "html-entities": "^1.4.0",
    "is-ip": "^3.1.0",
    "jszip": "^3.7.0",
    "katex": "^0.12.0",
    "linkifyjs": "^2.1.9",
    "lodash": "^4.17.20",
<<<<<<< HEAD
    "matrix-js-sdk": "15.0.0",
    "matrix-widget-api": "^0.1.0-beta.16",
=======
    "matrix-js-sdk": "15.1.0",
    "matrix-widget-api": "^0.1.0-beta.17",
>>>>>>> 27e2faaf
    "minimist": "^1.2.5",
    "opus-recorder": "^8.0.3",
    "pako": "^2.0.3",
    "parse5": "^6.0.1",
    "png-chunks-extract": "^1.0.0",
    "posthog-js": "1.12.2",
    "prop-types": "^15.7.2",
    "qrcode": "^1.4.4",
    "re-resizable": "^6.9.0",
    "react": "17.0.2",
    "react-beautiful-dnd": "^13.1.0",
    "react-blurhash": "^0.1.3",
    "react-dom": "17.0.2",
    "react-focus-lock": "^2.5.0",
    "react-transition-group": "^4.4.1",
    "resize-observer-polyfill": "^1.5.1",
    "rfc4648": "^1.4.0",
    "sanitize-html": "^2.3.2",
    "tar-js": "^0.3.0",
    "url": "^0.11.0",
    "what-input": "^5.2.10",
    "zxcvbn": "^4.4.2"
  },
  "devDependencies": {
    "@babel/cli": "^7.12.10",
    "@babel/core": "^7.12.10",
    "@babel/eslint-parser": "^7.12.10",
    "@babel/eslint-plugin": "^7.12.10",
    "@babel/parser": "^7.12.11",
    "@babel/plugin-proposal-class-properties": "^7.12.1",
    "@babel/plugin-proposal-decorators": "^7.12.12",
    "@babel/plugin-proposal-export-default-from": "^7.12.1",
    "@babel/plugin-proposal-numeric-separator": "^7.12.7",
    "@babel/plugin-proposal-object-rest-spread": "^7.12.1",
    "@babel/plugin-transform-runtime": "^7.12.10",
    "@babel/preset-env": "^7.12.11",
    "@babel/preset-react": "^7.12.10",
    "@babel/preset-typescript": "^7.12.7",
    "@babel/register": "^7.12.10",
    "@babel/traverse": "^7.12.12",
    "@matrix-org/olm": "https://gitlab.matrix.org/api/v4/projects/27/packages/npm/@matrix-org/olm/-/@matrix-org/olm-3.2.3.tgz",
    "@peculiar/webcrypto": "^1.1.4",
    "@sentry/types": "^6.10.0",
    "@sinonjs/fake-timers": "^7.0.2",
    "@types/classnames": "^2.2.11",
    "@types/commonmark": "^0.27.4",
    "@types/counterpart": "^0.18.1",
    "@types/css-font-loading-module": "^0.0.6",
    "@types/diff-match-patch": "^1.0.32",
    "@types/enzyme": "^3.10.9",
    "@types/file-saver": "^2.0.3",
    "@types/flux": "^3.1.9",
    "@types/jest": "^26.0.20",
    "@types/linkifyjs": "^2.1.3",
    "@types/lodash": "^4.14.168",
    "@types/modernizr": "^3.5.3",
    "@types/node": "^14.14.22",
    "@types/pako": "^1.0.1",
    "@types/parse5": "^6.0.0",
    "@types/qrcode": "^1.3.5",
    "@types/react": "17.0.14",
    "@types/react-beautiful-dnd": "^13.0.0",
    "@types/react-dom": "17.0.9",
    "@types/react-transition-group": "^4.4.0",
    "@types/sanitize-html": "^2.3.1",
    "@types/zxcvbn": "^4.4.0",
    "@typescript-eslint/eslint-plugin": "^4.17.0",
    "@typescript-eslint/parser": "^4.17.0",
    "@wojtekmaj/enzyme-adapter-react-17": "^0.6.1",
    "allchange": "^1.0.5",
    "babel-jest": "^26.6.3",
    "chokidar": "^3.5.1",
    "concurrently": "^5.3.0",
    "enzyme": "^3.11.0",
    "enzyme-to-json": "^3.6.2",
    "eslint": "7.18.0",
    "eslint-config-google": "^0.14.0",
    "eslint-plugin-matrix-org": "github:matrix-org/eslint-plugin-matrix-org#2306b3d4da4eba908b256014b979f1d3d43d2945",
    "eslint-plugin-react": "^7.22.0",
    "eslint-plugin-react-hooks": "^4.2.0",
    "glob": "^7.1.6",
    "jest": "^26.6.3",
    "jest-canvas-mock": "^2.3.0",
    "jest-environment-jsdom-sixteen": "^1.0.3",
    "jest-fetch-mock": "^3.0.3",
    "jest-raw-loader": "^1.0.1",
    "matrix-mock-request": "^1.2.3",
    "matrix-react-test-utils": "^0.2.3",
    "matrix-web-i18n": "github:matrix-org/matrix-web-i18n",
    "raw-loader": "^4.0.2",
    "react-test-renderer": "^17.0.2",
    "rimraf": "^3.0.2",
    "rrweb-snapshot": "1.1.7",
    "stylelint": "^13.9.0",
    "stylelint-config-standard": "^20.0.0",
    "stylelint-scss": "^3.18.0",
    "typescript": "4.3.5",
    "walk": "^2.3.14"
  },
  "resolutions": {
    "@types/react": "17.0.14"
  },
  "jest": {
    "snapshotSerializers": [
      "enzyme-to-json/serializer"
    ],
    "testEnvironment": "./__test-utils__/environment.js",
    "testMatch": [
      "<rootDir>/test/**/*-test.[jt]s?(x)"
    ],
    "setupFiles": [
      "jest-canvas-mock"
    ],
    "setupFilesAfterEnv": [
      "<rootDir>/test/setupTests.js"
    ],
    "moduleNameMapper": {
      "\\.(gif|png|svg|ttf|woff2)$": "<rootDir>/__mocks__/imageMock.js",
      "\\$webapp/i18n/languages.json": "<rootDir>/__mocks__/languages.json",
      "decoderWorker\\.min\\.js": "<rootDir>/__mocks__/empty.js",
      "decoderWorker\\.min\\.wasm": "<rootDir>/__mocks__/empty.js",
      "waveWorker\\.min\\.js": "<rootDir>/__mocks__/empty.js",
      "workers/(.+)\\.worker\\.ts": "<rootDir>/__mocks__/workerMock.js",
      "^!!raw-loader!.*": "jest-raw-loader",
      "RecorderWorklet": "<rootDir>/__mocks__/empty.js"
    },
    "transformIgnorePatterns": [
      "/node_modules/(?!matrix-js-sdk).+$"
    ],
    "collectCoverageFrom": [
      "<rootDir>/src/**/*.{js,ts,tsx}"
    ],
    "coverageReporters": [
      "text"
    ]
  },
  "typings": "./lib/index.d.ts"
}<|MERGE_RESOLUTION|>--- conflicted
+++ resolved
@@ -1,10 +1,6 @@
 {
   "name": "matrix-react-sdk",
-<<<<<<< HEAD
-  "version": "3.33.0",
-=======
   "version": "3.34.0",
->>>>>>> 27e2faaf
   "description": "SDK for matrix.org using React",
   "author": "matrix.org",
   "repository": {
@@ -87,13 +83,8 @@
     "katex": "^0.12.0",
     "linkifyjs": "^2.1.9",
     "lodash": "^4.17.20",
-<<<<<<< HEAD
-    "matrix-js-sdk": "15.0.0",
-    "matrix-widget-api": "^0.1.0-beta.16",
-=======
     "matrix-js-sdk": "15.1.0",
     "matrix-widget-api": "^0.1.0-beta.17",
->>>>>>> 27e2faaf
     "minimist": "^1.2.5",
     "opus-recorder": "^8.0.3",
     "pako": "^2.0.3",
