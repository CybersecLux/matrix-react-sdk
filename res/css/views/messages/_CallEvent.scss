--- conflicted
+++ resolved
@@ -41,7 +41,7 @@
 
                 height: 16px;
                 width: 16px;
-                background-color: $secondary-fg-color;
+                background-color: $secondary-content;
                 mask-repeat: no-repeat;
                 mask-size: contain;
                 mask-position: center;
@@ -90,13 +90,6 @@
             mask-image: url('$(res)/img/voip/declined-video.svg');
         }
 
-<<<<<<< HEAD
-            .mx_CallEvent_type {
-                font-weight: 400;
-                color: $secondary-content;
-                font-size: 1.2rem;
-                line-height: $font-13px;
-=======
         .mx_CallEvent_info {
             display: flex;
             flex-direction: row;
@@ -105,7 +98,6 @@
             min-width: 0;
 
             .mx_CallEvent_info_basic {
->>>>>>> 52e1884b
                 display: flex;
                 flex-direction: column;
                 margin-left: 10px; // To match mx_CallEvent
@@ -124,7 +116,7 @@
 
                 .mx_CallEvent_type {
                     font-weight: 400;
-                    color: $secondary-fg-color;
+                    color: $secondary-content;
                     font-size: 1.2rem;
                     line-height: $font-13px;
                     display: flex;
@@ -133,11 +125,6 @@
                     .mx_CallEvent_type_icon {
                         height: 13px;
                         width: 13px;
-<<<<<<< HEAD
-                        background-color: $tertiary-content;
-                        mask-repeat: no-repeat;
-                        mask-size: contain;
-=======
                         margin-right: 5px;
 
                         &::before {
@@ -145,33 +132,23 @@
                             position: absolute;
                             height: 13px;
                             width: 13px;
-                            background-color: $secondary-fg-color;
+                            background-color: $secondary-content;
                             mask-repeat: no-repeat;
                             mask-size: contain;
                         }
->>>>>>> 52e1884b
                     }
                 }
             }
         }
 
-<<<<<<< HEAD
-    .mx_CallEvent_content {
-        display: flex;
-        flex-direction: row;
-        align-items: center;
-        color: $secondary-content;
-        margin-right: 16px;
-=======
         .mx_CallEvent_content {
             display: flex;
             flex-direction: row;
             align-items: center;
-            color: $secondary-fg-color;
+            color: $secondary-content;
             margin-right: 16px;
             gap: 8px;
             min-width: max-content;
->>>>>>> 52e1884b
 
             .mx_CallEvent_content_button {
                 padding: 0px 12px;
@@ -220,14 +197,7 @@
                 right: 12px;
                 height: 16px;
                 width: 16px;
-<<<<<<< HEAD
-                background-color: $tertiary-content;
-                mask-repeat: no-repeat;
-                mask-size: contain;
-                mask-position: center;
-=======
                 display: flex;
->>>>>>> 52e1884b
             }
 
             .mx_CallEvent_info {
